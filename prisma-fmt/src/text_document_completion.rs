--- conflicted
+++ resolved
@@ -91,14 +91,11 @@
 }
 
 fn push_ast_completions(ctx: CompletionContext<'_>, completion_list: &mut CompletionList) {
-<<<<<<< HEAD
-=======
     let relation_mode = match ctx.config.map(|c| c.relation_mode()) {
         Some(Some(rm)) => rm,
         _ => ctx.connector().default_relation_mode(),
     };
 
->>>>>>> 612a7f71
     match ctx.db.ast_assert_single().find_at_position(ctx.position) {
         ast::SchemaPosition::Model(
             _model_id,
