--- conflicted
+++ resolved
@@ -71,11 +71,7 @@
         rendered.documentation(docs);
     }
 
-<<<<<<< HEAD
-    if model.has_mysql_multi_value_indes() {
-=======
     if model.has_mysql_multi_value_index() {
->>>>>>> c45befed
         let docs = "This table contains multi-value indices, which are not yet fully supported. Visit https://pris.ly/d/mysql-multi-row-index for more info.";
 
         rendered.documentation(docs);
