--- conflicted
+++ resolved
@@ -93,12 +93,9 @@
 
   smoke-test-js:
     dependencies:
-<<<<<<< HEAD
-      '@jkomyno/prisma-adapter-fake':
+      '@prisma/adapter-fake':
         specifier: workspace:*
         version: link:../adapter-fake
-      '@jkomyno/prisma-adapter-neon':
-=======
       '@neondatabase/serverless':
         specifier: ^0.6.0
         version: 0.6.0
@@ -106,7 +103,6 @@
         specifier: ^1.11.0
         version: 1.11.0
       '@prisma/adapter-neon':
->>>>>>> 571a5213
         specifier: workspace:*
         version: link:../adapter-neon
       '@prisma/adapter-pg':
