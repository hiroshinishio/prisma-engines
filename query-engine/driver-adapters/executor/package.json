{
  "engines": {
    "node": ">=16.13",
    "pnpm": ">=8.6.6 <9"
  },
  "name": "executor",
  "version": "0.0.1",
  "description": "",
  "private": true,
  "scripts": {
    "build": "tsup ./src/testd.ts ./src/bench.ts --format esm --dts",
    "test": "node --import tsx ./src/testd.ts",
    "clean:d1": "rm -rf ../../connector-test-kit-rs/query-engine-tests/.wrangler"
  },
  "tsup": {
    "external": [
      "../../../query-engine-wasm/pkg/postgresql/query_engine_bg.js",
      "../../../query-engine-wasm/pkg/mysql/query_engine_bg.js",
      "../../../query-engine-wasm/pkg/sqlite/query_engine_bg.js"
    ]
  },
  "keywords": [],
  "author": "",
  "sideEffects": false,
  "license": "Apache-2.0",
  "dependencies": {
<<<<<<< HEAD
=======
    "@effect/schema": "^0.64.2",
    "@prisma/adapter-d1": "workspace:*",
>>>>>>> ac6cd787
    "@prisma/adapter-libsql": "workspace:*",
    "@prisma/adapter-neon": "workspace:*",
    "@prisma/adapter-pg": "workspace:*",
    "@prisma/adapter-planetscale": "workspace:*",
    "@prisma/bundled-js-drivers": "workspace:*",
    "@prisma/driver-adapter-utils": "workspace:*",
    "mitata": "0.1.11",
    "query-engine-wasm-baseline": "npm:@prisma/query-engine-wasm@0.0.19",
    "query-engine-wasm-latest": "npm:@prisma/query-engine-wasm@latest",
<<<<<<< HEAD
=======
    "ts-pattern": "^5.0.8",
>>>>>>> ac6cd787
    "undici": "6.7.0",
    "wrangler": "^3.34.2",
    "ws": "8.16.0"
  },
  "devDependencies": {
    "@cloudflare/workers-types": "^4.20240314.0",
    "@types/node": "20.11.24",
    "tsup": "8.0.2",
    "tsx": "4.7.1",
    "typescript": "5.4.2"
  }
}<|MERGE_RESOLUTION|>--- conflicted
+++ resolved
@@ -24,11 +24,8 @@
   "sideEffects": false,
   "license": "Apache-2.0",
   "dependencies": {
-<<<<<<< HEAD
-=======
     "@effect/schema": "^0.64.2",
     "@prisma/adapter-d1": "workspace:*",
->>>>>>> ac6cd787
     "@prisma/adapter-libsql": "workspace:*",
     "@prisma/adapter-neon": "workspace:*",
     "@prisma/adapter-pg": "workspace:*",
@@ -38,10 +35,7 @@
     "mitata": "0.1.11",
     "query-engine-wasm-baseline": "npm:@prisma/query-engine-wasm@0.0.19",
     "query-engine-wasm-latest": "npm:@prisma/query-engine-wasm@latest",
-<<<<<<< HEAD
-=======
     "ts-pattern": "^5.0.8",
->>>>>>> ac6cd787
     "undici": "6.7.0",
     "wrangler": "^3.34.2",
     "ws": "8.16.0"
