#![allow(non_snake_case)]
<<<<<<< HEAD
use prisma_models::*;
use prisma_models::{dml::ReferentialAction, *};
use std::collections::BTreeSet;
use std::sync::Arc;

#[test]
fn set_null_is_not_valid_on_mandatory_fields() {
=======
use prisma_models::{dml::ReferentialAction, *};
use std::sync::Arc;

#[test]
fn no_action_is_alias_for_restrict_when_prisma_relation_mode() {
>>>>>>> bc452eb7
    let datamodel = convert(
        r#"
        generator client {
            provider = "prisma-client-js"
            previewFeatures = ["referentialIntegrity"]
        }

        datasource db {
<<<<<<< HEAD
            provider = "sqlite"
            url = "./dev.db"
            relationMode = "foreignKeys"
        }

        model SomeUser {
            id      Int      @id
            ref     Int
            profile Profile?
          
            @@unique([id, ref])
          }
          
        model Profile {
            id     Int       @id
            user   SomeUser? @relation(fields: [user_id, user_ref], references: [id, ref], onUpdate: SetNull, onDelete: SetNull)
            user_id Int?
            user_ref Int
            
            @@unique([user_id, user_ref])
        }
    "#,
=======
            provider = "mysql"
            url      = "mysql://"
            relationMode = "prisma"
        }

        model A {
            id Int @id
            bs B[]
        }

        model B {
            id Int @id
            aId Int
            a A @relation(fields: [aId], references: [id], onUpdate: NoAction, onDelete: NoAction)
        }
        "#,
>>>>>>> bc452eb7
    );

    let relations = datamodel.relations();
    assert_eq!(relations.len(), 1);

    let relation = &relations[0];
<<<<<<< HEAD
    assert_eq!(relation.on_update(), ReferentialAction::SetNull);
    assert_eq!(relation.on_delete(), ReferentialAction::SetNull);

    assert_eq!(relation.is_one_to_one(), true);
    assert_eq!(relation.field_a().name, "user");
    assert_eq!(relation.field_b().name, "profile");

    /// Find the first `RelationField` in the first `Model` in the `Relation` that matches the given predicate.
    /// This would be private once moved into a module.
    fn find_referenced_field_a<'a>(
        relation_field_a: &'a RelationFieldRef,
        model_a: &'a ModelRef,
        field_predicate: impl Fn(&&Field) -> bool,
    ) -> Option<&'a Field> {
        let fields_a = &relation_field_a.relation_info.fields;
        let fields_a_as_set: BTreeSet<String> = fields_a.iter().map(|s| s.to_owned()).collect();
        let referenced_fields = model_a.fields().find_many_from_all(&fields_a_as_set);

        match referenced_fields.into_iter().find(field_predicate) {
            Some(field) => Some(&field),
            _ => None,
        }
    }

    /// Find the first `RelationField` in the first `Model` in the `Relation` that matches the given predicate.
    /// This would be public once moved into a module.
    fn find_referenced_field_a_from_relation(
        relation: &std::sync::Arc<Relation>,
        field_predicate: impl Fn(&&Field) -> bool,
    ) -> Option<Field> {
        let relation_field_a = &relation.field_a();
        let model_a = &relation.model_a();

        match find_referenced_field_a(&relation_field_a, &model_a, field_predicate) {
            // we could technically just return the field name here, avoiding a clone.
            // I think it could make sense to keep the clone if we wanted this as a general utility function
            Some(field) => Some(field.clone()),
            _ => None,
        }
    }

    fn validate(relation: &std::sync::Arc<Relation>) {
        let has_referential_action_set_null =
            [relation.on_update(), relation.on_delete()].contains(&ReferentialAction::SetNull);
        if !has_referential_action_set_null {
            return;
        }

        match find_referenced_field_name_a(&relation, |field| field.is_required()) {
            Some(required_field_name) => {
                let action = if relation.on_update() == ReferentialAction::SetNull {
                    "onUpdate"
                } else {
                    "onDelete"
                };
                dbg!(format!(
                    "Field {} is required, but that is incompatible with the referential action {}: {}.",
                    action,
                    required_field_name.name(),
                    ReferentialAction::SetNull,
                ));
            }
            _ => (),
        }
    }

    // you should see the dbg! output:
    //
    // format!("Field {} is required, but that is incompatible with the referential action {}: {}.",
    // action, required_field_name.name(), ReferentialAction :: SetNull,) = "Field onUpdate is required, but that is incompatible with the referential action user_ref: SetNull."
    // test set_null_is_not_valid_on_mandatory_fields ... ok
    validate(&relation);
=======
    assert_eq!(relation.on_update(), ReferentialAction::Restrict);
    assert_eq!(relation.on_delete(), ReferentialAction::Restrict);
}

#[test]
fn no_action_is_not_alias_for_restrict_when_foreign_keys_relation_mode() {
    let datamodel = convert(
        r#"
        generator client {
            provider = "prisma-client-js"
            previewFeatures = ["referentialIntegrity"]
        }

        datasource db {
            provider = "mysql"
            url      = "mysql://"
            relationMode = "foreignKeys"
        }

        model A {
            id Int @id
            bs B[]
        }

        model B {
            id Int @id
            aId Int
            a A @relation(fields: [aId], references: [id], onUpdate: NoAction, onDelete: NoAction)
        }
        "#,
    );

    let relations = datamodel.relations();
    assert_eq!(relations.len(), 1);

    let relation = &relations[0];
    assert_eq!(relation.on_update(), ReferentialAction::NoAction);
    assert_eq!(relation.on_delete(), ReferentialAction::NoAction);
>>>>>>> bc452eb7
}

#[test]
fn an_empty_datamodel_must_work() {
    let datamodel = convert("");
    assert!(datamodel.enums.is_empty());
    assert!(datamodel.models().is_empty());
    assert!(datamodel.relations().is_empty());
}

#[test]
fn converting_enums() {
    let datamodel = convert(
        r#"
            model MyModel {
                id Int @id
                field MyEnum
            }

            enum MyEnum {
                A
                B
                C
            }
        "#,
    );
    let expected_values = vec![
        InternalEnumValue {
            name: "A".to_string(),
            database_name: None,
        },
        InternalEnumValue {
            name: "B".to_string(),
            database_name: None,
        },
        InternalEnumValue {
            name: "C".to_string(),
            database_name: None,
        },
    ];
    let enm = datamodel.enums.iter().find(|e| e.name == "MyEnum").unwrap();
    assert_eq!(enm.values, expected_values);

    let field = datamodel.assert_model("MyModel").assert_scalar_field("field");
    assert_eq!(field.type_identifier, TypeIdentifier::Enum("MyEnum".to_string()));
    assert_eq!(
        field.internal_enum,
        Some(InternalEnum {
            name: "MyEnum".to_string(),
            values: expected_values
        })
    );
}

#[test]
fn models_with_only_scalar_fields() {
    let datamodel = convert(
        r#"
            datasource mydb {
                provider = "postgres"
                url = "postgresql://localhost:5432"
            }

            model Test {
                id Int @id @default(autoincrement())
                int Int
                float Float
                boolean Boolean
                dateTime DateTime
                stringOpt String?
                intList Int[]
            }
        "#,
    );

    let model = datamodel.assert_model("Test");

    model
        .assert_scalar_field("id")
        .assert_type_identifier(TypeIdentifier::Int)
        .assert_is_auto_generated_int_id_by_db();

    model
        .assert_scalar_field("int")
        .assert_type_identifier(TypeIdentifier::Int);

    model
        .assert_scalar_field("float")
        .assert_type_identifier(TypeIdentifier::Float);

    model
        .assert_scalar_field("boolean")
        .assert_type_identifier(TypeIdentifier::Boolean);

    model
        .assert_scalar_field("dateTime")
        .assert_type_identifier(TypeIdentifier::DateTime);

    model
        .assert_scalar_field("stringOpt")
        .assert_type_identifier(TypeIdentifier::String)
        .assert_optional();

    model
        .assert_scalar_field("intList")
        .assert_type_identifier(TypeIdentifier::Int)
        .assert_list();
}

#[test]
fn db_names_work() {
    let datamodel = convert(
        r#"
            model Test {
                id String @id @default(cuid())
                field String @map(name:"my_column")
            }
        "#,
    );

    let model = datamodel.assert_model("Test");
    let field = model.assert_scalar_field("field");

    assert_eq!(field.db_name(), "my_column")
}

#[test]
fn scalar_lists_work() {
    let datamodel = convert(
        r#"
            datasource pg {
                provider = "postgres"
                url = "postgres://localhost/postgres"
            }

            model Test {
                id String @id @default(cuid())
                intList Int[]
            }
        "#,
    );
    let model = datamodel.assert_model("Test");
    model
        .assert_scalar_field("intList")
        .assert_type_identifier(TypeIdentifier::Int)
        .assert_list();
}

#[test]
fn unique_works() {
    let datamodel = convert(
        r#"
            model Test {
                id String @id @default(cuid())
                unique String @unique
            }
        "#,
    );

    let model = datamodel.assert_model("Test");
    model
        .assert_scalar_field("unique")
        .assert_type_identifier(TypeIdentifier::String)
        .assert_unique();
}

#[test]
fn multi_field_unique_with_1_field_must_be_transformed_to_is_unique_on_field() {
    let datamodel = convert(
        r#"
            model Test {
                id     String @id
                a      String
                b      String
                @@unique([a])
                @@unique([a,b])
                @@index([b,a])
            }
        "#,
    );

    let model = datamodel.assert_model("Test");
    model
        .assert_indexes_length(2)
        .assert_index(&["a", "b"], IndexType::Unique)
        .assert_index(&["b", "a"], IndexType::Normal);
    model
        .assert_scalar_field("a")
        .assert_type_identifier(TypeIdentifier::String)
        .assert_unique();
}

#[test]
fn multi_field_id_with_1_field_must_be_transformed_to_is_id_on_field() {
    let datamodel = convert(
        r#"
            model Test {
                a String

                @@id([a])
            }
        "#,
    );

    let model = datamodel.assert_model("Test");
    model
        .assert_scalar_field("a")
        .assert_type_identifier(TypeIdentifier::String)
        .assert_is_id();
}

#[test]
fn uuid_fields_must_work() {
    let datamodel = convert(
        r#"
            model Test {
                id String @id @default(uuid())
            }
        "#,
    );

    let model = datamodel.assert_model("Test");
    model
        .assert_scalar_field("id")
        .assert_type_identifier(TypeIdentifier::String);
}

#[test]
fn cuid_fields_must_work() {
    let datamodel = convert(
        r#"
            model Test {
                id String @id @default(cuid())
            }
        "#,
    );

    let model = datamodel.assert_model("Test");
    model
        .assert_scalar_field("id")
        .assert_type_identifier(TypeIdentifier::String);
}

#[test]
fn createdAt_works() {
    let datamodel = convert(
        r#"
            model Test {
                id String @id @default(cuid())
                createdAt DateTime @default(now())
            }
        "#,
    );

    let model = datamodel.assert_model("Test");
    model
        .assert_scalar_field("createdAt")
        .assert_type_identifier(TypeIdentifier::DateTime);
}

#[test]
fn updatedAt_works() {
    let datamodel = convert(
        r#"
            model Test {
                id String @id @default(cuid())
                updatedAt DateTime @updatedAt
            }
        "#,
    );

    let model = datamodel.assert_model("Test");
    model
        .assert_scalar_field("updatedAt")
        .assert_type_identifier(TypeIdentifier::DateTime)
        .assert_updated_at();
}

#[test]
fn explicit_relation_fields() {
    let datamodel = convert(
        r#"
            model Blog {
                id Int @id
                posts Post[]
            }

            model Post {
                id     Int   @id
                blogId Int?  @map("blog_id")
                blog   Blog? @relation(fields: blogId, references: id)
            }
        "#,
    );

    let relation_name = "BlogToPost";
    let blog = datamodel.assert_model("Blog");
    let post = datamodel.assert_model("Post");
    let relation = datamodel.assert_relation(("Blog", "Post"), relation_name);

    blog.assert_relation_field("posts")
        .assert_list()
        .assert_optional()
        .assert_relation_name(relation_name)
        .assert_side(RelationSide::A);

    post.assert_relation_field("blog")
        .assert_optional()
        .assert_relation_name(relation_name)
        .assert_side(RelationSide::B);

    relation
        .assert_name(relation_name)
        .assert_model_a("Blog")
        .assert_model_b("Post")
        .assert_manifestation(RelationLinkManifestation::Inline(InlineRelation {
            in_table_of_model_name: "Post".to_string(),
        }));
}

#[test]
fn many_to_many_relations() {
    let datamodel = convert(
        r#"
            model Post {
                id Int @id
                blogs Blog[]
            }

            model Blog {
                id Int @id
                posts Post[]
            }
        "#,
    );

    let relation_name = "BlogToPost";
    let blog = datamodel.assert_model("Blog");
    let post = datamodel.assert_model("Post");
    let relation = datamodel.assert_relation(("Blog", "Post"), relation_name);

    blog.assert_relation_field("posts")
        .assert_list()
        .assert_optional()
        .assert_relation_name(relation_name)
        .assert_side(RelationSide::A);

    post.assert_relation_field("blogs")
        .assert_list()
        .assert_optional()
        .assert_relation_name(relation_name)
        .assert_side(RelationSide::B);

    relation
        .assert_name(relation_name)
        .assert_model_a("Blog")
        .assert_model_b("Post")
        .assert_manifestation(RelationLinkManifestation::RelationTable(RelationTable {
            table: format!("_{}", relation_name),
            model_a_column: "A".to_string(),
            model_b_column: "B".to_string(),
        }));
}

#[test]
fn explicit_relation_names() {
    let datamodel = convert(
        r#"
            model Blog {
                id Int @id
                posts Post[] @relation(name: "MyRelationName")
            }

            model Post {
                id     Int  @id
                blogId Int?
                blog   Blog? @relation(name: "MyRelationName", fields: blogId, references: id)
            }
        "#,
    );

    let blog = datamodel.assert_model("Blog");
    let post = datamodel.assert_model("Post");

    let relation_name = "MyRelationName";
    blog.assert_relation_field("posts")
        .assert_list()
        .assert_optional()
        .assert_relation_name(relation_name);
    post.assert_relation_field("blog")
        .assert_optional()
        .assert_relation_name(relation_name);
}

#[test]
#[ignore]
fn self_relations() {
    let datamodel = convert(
        r#"
            model Employee {
                id Int @id
                ReportsTo: Employee?
            }
        "#,
    );

    let employee = datamodel.assert_model("Employee");

    employee
        .assert_relation_field("ReportsTo")
        .assert_relation_name("EmployeeToEmployee");
    // employee.assert_relation_field("employee");
}

#[test]
fn ambiguous_relations() {
    let datamodel = convert(
        r#"
            model Blog {
                id    Int   @id
                post1 Post? @relation(name: "Relation1")
                post2 Post? @relation(name: "Relation2")
            }

            model Post {
                id      Int  @id
                blog1Id Int  @unique
                blog2Id Int  @unique
                blog1   Blog @relation(name: "Relation1", fields: [blog1Id], references: [id])
                blog2   Blog @relation(name: "Relation2", fields: [blog2Id], references: [id])
            }
        "#,
    );

    let blog = datamodel.assert_model("Blog");
    blog.assert_relation_field("post1").assert_relation_name("Relation1");
    blog.assert_relation_field("post2").assert_relation_name("Relation2");

    let post = datamodel.assert_model("Post");
    post.assert_relation_field("blog1").assert_relation_name("Relation1");
    post.assert_relation_field("blog2").assert_relation_name("Relation2");
}

// Regression test
// https://github.com/prisma/prisma/issues/12986
#[test]
fn duplicate_relation_name() {
    let schema = r#"
        model Post {
            id     String @unique
            userId String
            user   User   @relation("a", fields: [userId], references: [id])
          }
          
          model User {
            id       String    @unique
            posts    Post[]    @relation("a")
            comments Comment[] @relation("a")
          }
          
          model Comment {
            id     String @unique
            userId String
            user   User   @relation("a", fields: [userId], references: [id])
          }
          
        "#;

    let dml = psl::parse_schema(schema).unwrap();
    prisma_models::convert(&dml, String::new());
}

#[test]
fn implicit_many_to_many_relation() {
    let datamodel = convert(
        r#"model Post {
                    id         String @id @default(cuid())
                    identifier Int?   @unique
                    related    Post[] @relation(name: "RelatedPosts")
                    parents   Post[] @relation(name: "RelatedPosts")
                  }
                  "#,
    );

    let post = datamodel.assert_model("Post");
    post.assert_relation_field("related");

    post.assert_relation_field("parents");
}

fn convert(datamodel: &str) -> Arc<InternalDataModel> {
    let schema = psl::parse_schema(datamodel).unwrap();
    prisma_models::convert(&schema, "not_important".to_string())
}

trait DatamodelAssertions {
    fn assert_model(&self, name: &str) -> Arc<Model>;
    fn assert_relation(&self, models: (&str, &str), name: &str) -> Arc<Relation>;
}

impl DatamodelAssertions for InternalDataModel {
    fn assert_model(&self, name: &str) -> Arc<Model> {
        self.find_model(name).unwrap()
    }

    fn assert_relation(&self, models: (&str, &str), name: &str) -> Arc<Relation> {
        self.find_relation(models, name).unwrap().upgrade().unwrap()
    }
}

trait ModelAssertions {
    fn assert_indexes_length(&self, len: usize) -> &Self;
    fn assert_index(&self, fields: &[&str], tpe: IndexType) -> &Self;
    fn assert_scalar_field(&self, name: &str) -> Arc<ScalarField>;
    fn assert_relation_field(&self, name: &str) -> Arc<RelationField>;
}

impl ModelAssertions for Model {
    fn assert_indexes_length(&self, len: usize) -> &Self {
        assert_eq!(self.indexes().len(), len);
        self
    }

    fn assert_index(&self, fields: &[&str], tpe: IndexType) -> &Self {
        self.indexes()
            .iter()
            .find(|index| {
                let has_right_type = index.typ == tpe;
                let field_names: Vec<String> = index.fields().iter().map(|f| f.name.clone()).collect();
                let expected_field_names: Vec<String> = fields.iter().map(|f| f.to_string()).collect();
                let is_for_right_fields = field_names == expected_field_names;

                is_for_right_fields && has_right_type
            })
            .unwrap_or_else(|| panic!("Could not find the index for fields {:?} and type {:?}", fields, tpe));
        self
    }

    fn assert_scalar_field(&self, name: &str) -> Arc<ScalarField> {
        self.fields().find_from_scalar(name).unwrap()
    }

    fn assert_relation_field(&self, name: &str) -> Arc<RelationField> {
        self.fields().find_from_relation_fields(name).unwrap()
    }
}

trait FieldAssertions {
    fn assert_type_identifier(&self, ti: TypeIdentifier) -> &Self;
    fn assert_optional(&self) -> &Self;
    fn assert_list(&self) -> &Self;
}

trait ScalarFieldAssertions {
    fn assert_updated_at(&self) -> &Self;
    fn assert_is_auto_generated_int_id_by_db(&self) -> &Self;
    fn assert_is_id(&self) -> &Self;
    fn assert_unique(&self) -> &Self;
}

trait RelationFieldAssertions {
    fn assert_relation_name(&self, name: &str) -> &Self;
    fn assert_side(&self, side: RelationSide) -> &Self;
}

impl FieldAssertions for ScalarField {
    fn assert_type_identifier(&self, ti: TypeIdentifier) -> &Self {
        assert_eq!(self.type_identifier, ti);
        self
    }

    fn assert_optional(&self) -> &Self {
        assert!(!self.is_required());
        self
    }

    fn assert_list(&self) -> &Self {
        assert!(self.is_list());
        self
    }
}

impl ScalarFieldAssertions for ScalarField {
    fn assert_updated_at(&self) -> &Self {
        assert!(self.is_updated_at);
        self
    }

    fn assert_is_auto_generated_int_id_by_db(&self) -> &Self {
        assert!(self.is_auto_generated_int_id);
        self
    }

    fn assert_is_id(&self) -> &Self {
        assert!(self.is_id());
        self
    }

    fn assert_unique(&self) -> &Self {
        assert!(self.unique());
        self
    }
}

impl FieldAssertions for RelationField {
    fn assert_type_identifier(&self, _ti: TypeIdentifier) -> &Self {
        panic!("Can't assert type identifier of relation.")
    }

    fn assert_optional(&self) -> &Self {
        assert!(!self.is_required());
        self
    }

    fn assert_list(&self) -> &Self {
        assert!(self.is_list());
        self
    }
}

impl RelationFieldAssertions for RelationField {
    fn assert_relation_name(&self, name: &str) -> &Self {
        assert_eq!(self.relation_name, name);
        self
    }

    fn assert_side(&self, side: RelationSide) -> &Self {
        assert_eq!(self.relation_side, side);
        self
    }
}

trait RelationAssertions {
    fn assert_name(&self, name: &str) -> &Self;
    fn assert_model_a(&self, name: &str) -> &Self;
    fn assert_model_b(&self, name: &str) -> &Self;
    fn assert_manifestation(&self, mani: RelationLinkManifestation) -> &Self;
}

impl RelationAssertions for Relation {
    fn assert_name(&self, name: &str) -> &Self {
        assert_eq!(self.name, name);
        self
    }
    fn assert_model_a(&self, name: &str) -> &Self {
        assert_eq!(self.model_a().name, name);
        self
    }
    fn assert_model_b(&self, name: &str) -> &Self {
        assert_eq!(self.model_b().name, name);
        self
    }
    fn assert_manifestation(&self, manifestation: RelationLinkManifestation) -> &Self {
        assert_eq!(self.manifestation, manifestation);
        self
    }
}<|MERGE_RESOLUTION|>--- conflicted
+++ resolved
@@ -1,5 +1,4 @@
 #![allow(non_snake_case)]
-<<<<<<< HEAD
 use prisma_models::*;
 use prisma_models::{dml::ReferentialAction, *};
 use std::collections::BTreeSet;
@@ -7,27 +6,17 @@
 
 #[test]
 fn set_null_is_not_valid_on_mandatory_fields() {
-=======
-use prisma_models::{dml::ReferentialAction, *};
-use std::sync::Arc;
-
-#[test]
-fn no_action_is_alias_for_restrict_when_prisma_relation_mode() {
->>>>>>> bc452eb7
     let datamodel = convert(
         r#"
         generator client {
             provider = "prisma-client-js"
             previewFeatures = ["referentialIntegrity"]
         }
-
         datasource db {
-<<<<<<< HEAD
             provider = "sqlite"
             url = "./dev.db"
             relationMode = "foreignKeys"
         }
-
         model SomeUser {
             id      Int      @id
             ref     Int
@@ -45,31 +34,12 @@
             @@unique([user_id, user_ref])
         }
     "#,
-=======
-            provider = "mysql"
-            url      = "mysql://"
-            relationMode = "prisma"
-        }
-
-        model A {
-            id Int @id
-            bs B[]
-        }
-
-        model B {
-            id Int @id
-            aId Int
-            a A @relation(fields: [aId], references: [id], onUpdate: NoAction, onDelete: NoAction)
-        }
-        "#,
->>>>>>> bc452eb7
     );
 
     let relations = datamodel.relations();
     assert_eq!(relations.len(), 1);
 
     let relation = &relations[0];
-<<<<<<< HEAD
     assert_eq!(relation.on_update(), ReferentialAction::SetNull);
     assert_eq!(relation.on_delete(), ReferentialAction::SetNull);
 
@@ -142,31 +112,58 @@
     // action, required_field_name.name(), ReferentialAction :: SetNull,) = "Field onUpdate is required, but that is incompatible with the referential action user_ref: SetNull."
     // test set_null_is_not_valid_on_mandatory_fields ... ok
     validate(&relation);
-=======
-    assert_eq!(relation.on_update(), ReferentialAction::Restrict);
-    assert_eq!(relation.on_delete(), ReferentialAction::Restrict);
-}
-
-#[test]
-fn no_action_is_not_alias_for_restrict_when_foreign_keys_relation_mode() {
+}
+
+#[test]
+fn no_action_is_alias_for_restrict_when_prisma_relation_mode() {
     let datamodel = convert(
         r#"
         generator client {
             provider = "prisma-client-js"
             previewFeatures = ["referentialIntegrity"]
         }
-
+        datasource db {
+            provider = "mysql"
+            url      = "mysql://"
+            relationMode = "prisma"
+        }
+        model A {
+            id Int @id
+            bs B[]
+        }
+        model B {
+            id Int @id
+            aId Int
+            a A @relation(fields: [aId], references: [id], onUpdate: NoAction, onDelete: NoAction)
+        }
+        "#,
+    );
+
+    let relations = datamodel.relations();
+    assert_eq!(relations.len(), 1);
+
+    let relation = &relations[0];
+    assert_eq!(relation.on_update(), ReferentialAction::Restrict);
+    assert_eq!(relation.on_delete(), ReferentialAction::Restrict);
+}
+
+#[test]
+fn no_action_is_not_alias_for_restrict_when_foreign_keys_relation_mode() {
+    let datamodel = convert(
+        r#"
+        generator client {
+            provider = "prisma-client-js"
+            previewFeatures = ["referentialIntegrity"]
+        }
         datasource db {
             provider = "mysql"
             url      = "mysql://"
             relationMode = "foreignKeys"
         }
-
         model A {
             id Int @id
             bs B[]
         }
-
         model B {
             id Int @id
             aId Int
@@ -181,7 +178,6 @@
     let relation = &relations[0];
     assert_eq!(relation.on_update(), ReferentialAction::NoAction);
     assert_eq!(relation.on_delete(), ReferentialAction::NoAction);
->>>>>>> bc452eb7
 }
 
 #[test]
