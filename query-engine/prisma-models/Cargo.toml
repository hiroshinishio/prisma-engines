[package]
edition = "2021"
name = "prisma-models"
version = "0.0.0"

[dependencies]
psl.workspace = true
itertools = "0.10"
prisma-value = { path = "../../libs/prisma-value" }
bigdecimal = "0.3"
thiserror = "1.0"
getrandom = { version = "0.2" }
uuid = { workspace = true, optional = true }
cuid = { git = "https://github.com/prisma/cuid-rust", branch = "jkomyno/wasm32", optional = true }
<<<<<<< HEAD
cuid2 = { git = "https://github.com/prisma/cuid-rust", branch = "jkomyno/wasm32", optional = true }
=======
>>>>>>> 3530a436
nanoid = { version = "0.4.0", optional = true }
chrono = { version = "0.4.6", features = ["serde"] }

[target.'cfg(target_arch = "wasm32")'.dependencies.getrandom]
version = "0.2"
features = ["js"]

[features]
# Support for generating default UUID, CUID, nanoid and datetime values.
<<<<<<< HEAD
default_generators = ["cuid", "cuid2", "uuid", "nanoid"]

cuid = ["dep:cuid"]
cuid2 = ["dep:cuid2"]
nanoid = ["dep:nanoid"]
uuid = ["uuid/v4"]
=======
default_generators = ["uuid/v4", "cuid", "nanoid"]
>>>>>>> 3530a436
<|MERGE_RESOLUTION|>--- conflicted
+++ resolved
@@ -12,10 +12,7 @@
 getrandom = { version = "0.2" }
 uuid = { workspace = true, optional = true }
 cuid = { git = "https://github.com/prisma/cuid-rust", branch = "jkomyno/wasm32", optional = true }
-<<<<<<< HEAD
 cuid2 = { git = "https://github.com/prisma/cuid-rust", branch = "jkomyno/wasm32", optional = true }
-=======
->>>>>>> 3530a436
 nanoid = { version = "0.4.0", optional = true }
 chrono = { version = "0.4.6", features = ["serde"] }
 
@@ -25,13 +22,4 @@
 
 [features]
 # Support for generating default UUID, CUID, nanoid and datetime values.
-<<<<<<< HEAD
-default_generators = ["cuid", "cuid2", "uuid", "nanoid"]
-
-cuid = ["dep:cuid"]
-cuid2 = ["dep:cuid2"]
-nanoid = ["dep:nanoid"]
-uuid = ["uuid/v4"]
-=======
-default_generators = ["uuid/v4", "cuid", "nanoid"]
->>>>>>> 3530a436
+default_generators = ["uuid/v4", "cuid", "nanoid"]