[package]
edition = "2021"
name = "prisma-models"
version = "0.0.0"

[dependencies]
psl.workspace = true
itertools = "0.10"
prisma-value = { path = "../../libs/prisma-value" }
bigdecimal = "0.3"
thiserror = "1.0"

uuid = { workspace = true, optional = true }
cuid2 = { version = "0.1.1", optional = true }
nanoid = { version = "0.4.0", optional = true }
chrono = { version = "0.4.6", features = ["serde"] }

[features]
# Support for generating default UUID, CUID, nanoid and datetime values. This
# implies random number generation works, so it won't compile on targets like
# wasm32.
<<<<<<< HEAD
default_generators = ["uuid/v4", "cuid2", "nanoid"]
=======
default_generators = ["cuid", "wasm_generators"]
wasm_generators = ["uuid/v4", "nanoid"]
>>>>>>> f95fcfc6
<|MERGE_RESOLUTION|>--- conflicted
+++ resolved
@@ -11,7 +11,7 @@
 thiserror = "1.0"
 
 uuid = { workspace = true, optional = true }
-cuid2 = { version = "0.1.1", optional = true }
+cuid = { version = "1.2", optional = true }
 nanoid = { version = "0.4.0", optional = true }
 chrono = { version = "0.4.6", features = ["serde"] }
 
@@ -19,9 +19,5 @@
 # Support for generating default UUID, CUID, nanoid and datetime values. This
 # implies random number generation works, so it won't compile on targets like
 # wasm32.
-<<<<<<< HEAD
-default_generators = ["uuid/v4", "cuid2", "nanoid"]
-=======
 default_generators = ["cuid", "wasm_generators"]
-wasm_generators = ["uuid/v4", "nanoid"]
->>>>>>> f95fcfc6
+wasm_generators = ["uuid/v4", "nanoid"]