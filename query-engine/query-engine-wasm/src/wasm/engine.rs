--- conflicted
+++ resolved
@@ -205,10 +205,9 @@
     /// Connect to the database, allow queries to be run.
     #[wasm_bindgen]
     pub async fn connect(&self, trace: String) -> Result<(), wasm_bindgen::JsError> {
-<<<<<<< HEAD
-        let dispatcher = self.logger.dispatcher();
-
-        async_panic_to_js_error(async {
+        let dispatcher = self.logger.dispatcher();
+
+        async {
             let span = tracing::info_span!("prisma:engine:connect");
             let _ = telemetry::helpers::set_parent_context_from_json_str(&span, &trace);
 
@@ -268,108 +267,39 @@
             *inner = Inner::Connected(engine);
 
             Ok(())
-        })
-        .with_subscriber(dispatcher)
-=======
-        let span = tracing::info_span!("prisma:engine:connect");
-
-        let mut inner = self.inner.write().await;
-        let builder = inner.as_builder()?;
-        let arced_schema = Arc::clone(&builder.schema);
-        let arced_schema_2 = Arc::clone(&builder.schema);
-
-        let url = {
-            let data_source = builder
-                .schema
-                .configuration
-                .datasources
-                .first()
-                .ok_or_else(|| ApiError::configuration("No valid data source found"))?;
-            data_source
-                .load_url_with_config_dir(&builder.config_dir, |key| builder.env.get(key).map(ToString::to_string))
-                .map_err(|err| crate::error::ApiError::Conversion(err, builder.schema.db.source().to_owned()))?
-        };
-
-        let engine = async move {
-            // We only support one data source & generator at the moment, so take the first one (default not exposed yet).
-            let data_source = arced_schema
-                .configuration
-                .datasources
-                .first()
-                .ok_or_else(|| ApiError::configuration("No valid data source found"))?;
-
-            let preview_features = arced_schema.configuration.preview_features();
-
-            let executor = load_executor(self.connector_mode, data_source, preview_features, &url).await?;
-            let connector = executor.primary_connector();
-
-            let conn_span = tracing::info_span!(
-                "prisma:engine:connection",
-                user_facing = true,
-                "db.type" = connector.name(),
-            );
-
-            connector.get_connection().instrument(conn_span).await?;
-
-            let query_schema_span = tracing::info_span!("prisma:engine:schema");
-            let query_schema = query_schema_span.in_scope(|| schema::build(arced_schema_2, true));
-
-            Ok(ConnectedEngine {
-                schema: builder.schema.clone(),
-                query_schema: Arc::new(query_schema),
-                executor,
-                config_dir: builder.config_dir.clone(),
-                env: builder.env.clone(),
-                engine_protocol: builder.engine_protocol,
-            }) as crate::Result<ConnectedEngine>
-        }
-        .instrument(span)
->>>>>>> 715c87fa
-        .await?;
-
-        *inner = Inner::Connected(engine);
-
-        Ok(())
+        }
+        .with_subscriber(dispatcher)
+        .await
     }
 
     /// Disconnect and drop the core. Can be reconnected later with `#connect`.
     #[wasm_bindgen]
     pub async fn disconnect(&self, trace: String) -> Result<(), wasm_bindgen::JsError> {
-<<<<<<< HEAD
-        let dispatcher = self.logger.dispatcher();
-
-        async_panic_to_js_error(async {
+        let dispatcher = self.logger.dispatcher();
+
+        async {
             let span = tracing::info_span!("prisma:engine:disconnect");
             let _ = telemetry::helpers::set_parent_context_from_json_str(&span, &trace);
-=======
-        let span = tracing::info_span!("prisma:engine:disconnect");
->>>>>>> 715c87fa
-
-        async {
-            let mut inner = self.inner.write().await;
-            let engine = inner.as_engine()?;
-
-            let builder = EngineBuilder {
-                schema: engine.schema.clone(),
-                config_dir: engine.config_dir.clone(),
-                env: engine.env.clone(),
-                engine_protocol: engine.engine_protocol(),
-            };
-
-            *inner = Inner::Builder(builder);
-
-<<<<<<< HEAD
+
+            async {
+                let mut inner = self.inner.write().await;
+                let engine = inner.as_engine()?;
+
+                let builder = EngineBuilder {
+                    schema: engine.schema.clone(),
+                    config_dir: engine.config_dir.clone(),
+                    env: engine.env.clone(),
+                    engine_protocol: engine.engine_protocol(),
+                };
+
+                *inner = Inner::Builder(builder);
+
                 Ok(())
             }
             .instrument(span)
             .await
-        })
-        .with_subscriber(dispatcher)
-=======
-            Ok(())
-        }
-        .instrument(span)
->>>>>>> 715c87fa
+        }
+        .with_subscriber(dispatcher)
         .await
     }
 
@@ -381,27 +311,21 @@
         trace: String,
         tx_id: Option<String>,
     ) -> Result<String, wasm_bindgen::JsError> {
-<<<<<<< HEAD
-        let dispatcher = self.logger.dispatcher();
-
-        async_panic_to_js_error(async {
+        let dispatcher = self.logger.dispatcher();
+
+        async {
             let inner = self.inner.read().await;
             let engine = inner.as_engine()?;
-=======
-        let inner = self.inner.read().await;
-        let engine = inner.as_engine()?;
->>>>>>> 715c87fa
-
-        let query = RequestBody::try_from_str(&body, engine.engine_protocol())?;
-
-        async move {
-            let span = if tx_id.is_none() {
-                tracing::info_span!("prisma:engine", user_facing = true)
-            } else {
-                Span::none()
-            };
-
-<<<<<<< HEAD
+
+            let query = RequestBody::try_from_str(&body, engine.engine_protocol())?;
+
+            async move {
+                let span = if tx_id.is_none() {
+                    tracing::info_span!("prisma:engine", user_facing = true)
+                } else {
+                    Span::none()
+                };
+
                 let trace_id = telemetry::helpers::set_parent_context_from_json_str(&span, &trace);
 
                 let handler = RequestHandler::new(engine.executor(), engine.query_schema(), engine.engine_protocol());
@@ -413,51 +337,17 @@
                 Ok(serde_json::to_string(&response)?)
             }
             .await
-        })
-        .with_subscriber(dispatcher)
-=======
-            let handler = RequestHandler::new(engine.executor(), engine.query_schema(), engine.engine_protocol());
-            let response = handler
-                .handle(query, tx_id.map(TxId::from), None)
-                .instrument(span)
-                .await;
-
-            Ok(serde_json::to_string(&response)?)
-        }
->>>>>>> 715c87fa
+        }
+        .with_subscriber(dispatcher)
         .await
     }
 
     /// If connected, attempts to start a transaction in the core and returns its ID.
     #[wasm_bindgen(js_name = startTransaction)]
     pub async fn start_transaction(&self, input: String, trace: String) -> Result<String, wasm_bindgen::JsError> {
-<<<<<<< HEAD
-        async_panic_to_js_error(async {
-            let inner = self.inner.read().await;
-            let engine = inner.as_engine()?;
-
-            let dispatcher = self.logger.dispatcher();
-
-            async move {
-                let span = tracing::info_span!("prisma:engine:itx_runner", user_facing = true, itx_id = field::Empty);
-
-                let tx_opts: TransactionOptions = serde_json::from_str(&input)?;
-                match engine
-                    .executor()
-                    .start_tx(engine.query_schema().clone(), engine.engine_protocol(), tx_opts)
-                    .instrument(span)
-                    .await
-                {
-                    Ok(tx_id) => Ok(json!({ "id": tx_id.to_string() }).to_string()),
-                    Err(err) => Ok(map_known_error(err)?),
-                }
-            }
-            .with_subscriber(dispatcher)
-            .await
-        })
-=======
         let inner = self.inner.read().await;
         let engine = inner.as_engine()?;
+        let dispatcher = self.logger.dispatcher();
 
         async move {
             let span = tracing::info_span!("prisma:engine:itx_runner", user_facing = true, itx_id = field::Empty);
@@ -473,7 +363,7 @@
                 Err(err) => Ok(map_known_error(err)?),
             }
         }
->>>>>>> 715c87fa
+        .with_subscriber(dispatcher)
         .await
     }
 
@@ -483,26 +373,15 @@
         let inner = self.inner.read().await;
         let engine = inner.as_engine()?;
 
-<<<<<<< HEAD
-            let dispatcher = self.logger.dispatcher();
-
-            async move {
-                match engine.executor().commit_tx(TxId::from(tx_id)).await {
-                    Ok(_) => Ok("{}".to_string()),
-                    Err(err) => Ok(map_known_error(err)?),
-                }
-            }
-            .with_subscriber(dispatcher)
-            .await
-        })
-=======
+        let dispatcher = self.logger.dispatcher();
+
         async move {
             match engine.executor().commit_tx(TxId::from(tx_id)).await {
                 Ok(_) => Ok("{}".to_string()),
                 Err(err) => Ok(map_known_error(err)?),
             }
         }
->>>>>>> 715c87fa
+        .with_subscriber(dispatcher)
         .await
     }
 
@@ -511,34 +390,21 @@
         let inner = self.inner.read().await;
         let engine = inner.as_engine()?;
 
-<<<<<<< HEAD
-            let dispatcher = self.logger.dispatcher();
-
-            tracing::dispatcher::with_default(&dispatcher, || {
-                let span = tracing::info_span!("prisma:engine:dmmf");
-                let _ = telemetry::helpers::set_parent_context_from_json_str(&span, &trace);
-                let _guard = span.enter();
-                let dmmf = dmmf::render_dmmf(&engine.query_schema);
-
-                let json = {
-                    let _span = tracing::info_span!("prisma:engine:dmmf_to_json").entered();
-                    serde_json::to_string(&dmmf)?
-                };
-
-                Ok(json)
-            })
+        let dispatcher = self.logger.dispatcher();
+
+        tracing::dispatcher::with_default(&dispatcher, || {
+            let span = tracing::info_span!("prisma:engine:dmmf");
+            let _ = telemetry::helpers::set_parent_context_from_json_str(&span, &trace);
+            let _guard = span.enter();
+            let dmmf = dmmf::render_dmmf(&engine.query_schema);
+
+            let json = {
+                let _span = tracing::info_span!("prisma:engine:dmmf_to_json").entered();
+                serde_json::to_string(&dmmf)?
+            };
+
+            Ok(json)
         })
-        .await
-=======
-        let dmmf = dmmf::render_dmmf(&engine.query_schema);
-
-        let json = {
-            let _span = tracing::info_span!("prisma:engine:dmmf_to_json").entered();
-            serde_json::to_string(&dmmf)?
-        };
-
-        Ok(json)
->>>>>>> 715c87fa
     }
 
     /// If connected, attempts to roll back a transaction with id `tx_id` in the core.
@@ -547,26 +413,15 @@
         let inner = self.inner.read().await;
         let engine = inner.as_engine()?;
 
-<<<<<<< HEAD
-            let dispatcher = self.logger.dispatcher();
-
-            async move {
-                match engine.executor().rollback_tx(TxId::from(tx_id)).await {
-                    Ok(_) => Ok("{}".to_string()),
-                    Err(err) => Ok(map_known_error(err)?),
-                }
-            }
-            .with_subscriber(dispatcher)
-            .await
-        })
-=======
+        let dispatcher = self.logger.dispatcher();
+
         async move {
             match engine.executor().rollback_tx(TxId::from(tx_id)).await {
                 Ok(_) => Ok("{}".to_string()),
                 Err(err) => Ok(map_known_error(err)?),
             }
         }
->>>>>>> 715c87fa
+        .with_subscriber(dispatcher)
         .await
     }
 
