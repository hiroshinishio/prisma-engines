[package]
name = "query-engine-wasm"
version = "0.1.0"
edition = "2021"

[lib]
doc = false
crate-type = ["cdylib"]
name = "query_engine_wasm"

[dependencies]
anyhow = "1"
async-trait = "0.1"
user-facing-errors = { path = "../../libs/user-facing-errors" }
psl.workspace = true
prisma-models = { path = "../prisma-models" }
quaint = { path = "../../quaint" }
<<<<<<< HEAD
query-connector = { path = "../connectors/query-connector" }
sql-connector = { path = "../connectors/sql-query-connector", package = "sql-query-connector" }
=======
request-handlers = { path = "../request-handlers", default-features = false, features = ["sql", "driver-adapters"] }
connector = { path = "../connectors/query-connector", package = "query-connector" }
sql-query-connector = { path = "../connectors/sql-query-connector" }
>>>>>>> 63a4fd93
query-core = { path = "../core" }
request-handlers = { path = "../request-handlers", default-features = false, features = ["sql", "driver-adapters"] }
driver-adapters = { path = "../driver-adapters" }

connection-string.workspace = true 
js-sys.workspace = true
serde-wasm-bindgen.workspace = true
serde_json.workspace = true
tsify.workspace = true
wasm-bindgen.workspace = true
wasm-bindgen-futures.workspace = true

thiserror = "1"
url = "2"
serde.workspace = true
tokio = { version = "1.25", features = ["macros", "sync", "io-util", "time"] }
futures = "0.3"
log = "0.4.6"
wasm-logger = "0.2.0"

tracing = "0.1"
tracing-subscriber = { version = "0.3" }
tracing-futures = "0.2"
console_error_panic_hook = "0.1.7"<|MERGE_RESOLUTION|>--- conflicted
+++ resolved
@@ -15,16 +15,10 @@
 psl.workspace = true
 prisma-models = { path = "../prisma-models" }
 quaint = { path = "../../quaint" }
-<<<<<<< HEAD
 query-connector = { path = "../connectors/query-connector" }
 sql-connector = { path = "../connectors/sql-query-connector", package = "sql-query-connector" }
-=======
 request-handlers = { path = "../request-handlers", default-features = false, features = ["sql", "driver-adapters"] }
-connector = { path = "../connectors/query-connector", package = "query-connector" }
-sql-query-connector = { path = "../connectors/sql-query-connector" }
->>>>>>> 63a4fd93
 query-core = { path = "../core" }
-request-handlers = { path = "../request-handlers", default-features = false, features = ["sql", "driver-adapters"] }
 driver-adapters = { path = "../driver-adapters" }
 
 connection-string.workspace = true 
