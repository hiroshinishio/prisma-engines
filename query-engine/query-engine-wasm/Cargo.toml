--- conflicted
+++ resolved
@@ -15,16 +15,10 @@
 psl.workspace = true
 prisma-models = { path = "../prisma-models" }
 quaint = { path = "../../quaint" }
-<<<<<<< HEAD
-query-connector = { path = "../connectors/query-connector" }
-sql-query-connector = { path = "../connectors/sql-query-connector" }
-query-core = { path = "../core" }
 request-handlers = { path = "../request-handlers", default-features = false, features = ["sql", "driver-adapters"] }
-=======
 connector = { path = "../connectors/query-connector", package = "query-connector" }
 sql-query-connector = { path = "../connectors/sql-query-connector" }
 query-core = { path = "../core" }
->>>>>>> ebb702b7
 
 thiserror = "1"
 connection-string.workspace = true 
