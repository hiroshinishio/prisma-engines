use super::{PrismaRequest, RequestHandler};
use crate::context::PrismaContext;
use crate::schema::Validatable;
use core::PrismaQueryResult;
use core::{PrismaQuery, QueryBuilder};
use graphql_parser as gql;
use prisma_models::{GraphqlId, PrismaValue, SingleNode};
use serde::{Deserialize, Serialize};
use std::collections::HashMap;

#[derive(Clone, Debug, Serialize, Deserialize)]
#[serde(rename_all = "camelCase")]
pub struct GraphQlBody {
    query: String,
    operation_name: Option<String>,
    variables: HashMap<String, String>,
}

pub struct GraphQlRequestHandler;

#[allow(unused_variables)]
impl RequestHandler for GraphQlRequestHandler {
    type Body = GraphQlBody;

    fn handle<S: Into<PrismaRequest<Self::Body>>>(&self, req: S, ctx: &PrismaContext) -> serde_json::Value {
        let req = req.into();
        let query_doc = gql::parse_query(&req.body.query).unwrap();

        if let Ok(()) = ctx.schema.validate(&query_doc) {
            dbg!(&query_doc);
        }

        let qb = QueryBuilder {
            query: query_doc,
            schema: ctx.schema.clone(),
            operation_name: req.body.operation_name,
        };

        let queries: Vec<PrismaQuery> = qb.into();

        let results = dbg!(ctx.query_executor.execute(&queries)).unwrap();
        // let first_query = queries.first().unwrap();

        let mut serde_map = serde_json::map::Map::new();
        for result in results {
            match result {
                PrismaQueryResult::Single(result) => {
                    let json = match result.result {
                        None => serde_json::Value::Null,
                        Some(single_node) => {
                            let mut map = serialize_single_node(single_node);
                            for result in result.nested {
                                match result {
                                    PrismaQueryResult::Single(result) => match result.result {
                                        Some(node) => {
                                            let node_map = serialize_single_node(node);
                                            map.insert(result.name, serde_json::Value::Object(node_map));
                                        }
                                        None => (),
                                    },
                                    _ => unimplemented!(),
                                }
                            }
                            serde_json::Value::Object(map)
                        }
                    };
                    serde_map.insert(result.name, json);
                }
                _ => unimplemented!(),
            }
        }
        let mut envelope = serde_json::map::Map::new();
        envelope.insert("data".to_owned(), serde_json::Value::Object(serde_map));
        serde_json::Value::Object(envelope)
    }
}

fn serialize_single_node(single_node: SingleNode) -> serde_json::map::Map<String, serde_json::Value> {
    let mut serde_map = serde_json::map::Map::new();
    let field_names = single_node.field_names;
    let values = single_node.node.values;

    for (field, value) in field_names.into_iter().zip(values) {
        let key = field.to_string();
        let value = serialize_prisma_value(value);
        serde_map.insert(key, value);
    }
    serde_map
}

#[allow(unused_variables)]
fn serialize_prisma_value(value: PrismaValue) -> serde_json::Value {
    match value {
        PrismaValue::String(x) => serde_json::Value::String(x),
        PrismaValue::Float(x) => {
            let num = serde_json::Number::from_f64(x).unwrap();
            serde_json::Value::Number(num)
        }
        PrismaValue::Boolean(x) => serde_json::Value::Bool(x),
        PrismaValue::DateTime(x) => unimplemented!(),
        PrismaValue::Enum(x) => serde_json::Value::String(x),
        PrismaValue::Json(x) => serde_json::from_str(&x).unwrap(),
        PrismaValue::Int(x) => {
            let num = serde_json::Number::from_f64(x as f64).unwrap();
            serde_json::Value::Number(num)
        }
        PrismaValue::Relation(x) => unimplemented!(),
        PrismaValue::Null => serde_json::Value::Null,
<<<<<<< HEAD
        PrismaValue::Uuid(x) => serde_json::Value::String(x.to_string()),
=======
        PrismaValue::Uuid(x) => serde_json::Value::String(x.to_hyphenated().to_string()),
>>>>>>> 42f05296
        PrismaValue::GraphqlId(x) => serialize_graphql_id(x),
    }
}

fn serialize_graphql_id(id: GraphqlId) -> serde_json::Value {
    match id {
        GraphqlId::String(x) => serde_json::Value::String(x),
        GraphqlId::Int(x) => {
            let num = serde_json::Number::from_f64(x as f64).unwrap();
            serde_json::Value::Number(num)
        }
<<<<<<< HEAD
        GraphqlId::UUID(x) => serde_json::Value::String(x.to_string()),
=======
        GraphqlId::UUID(x) => serde_json::Value::String(x.to_hyphenated().to_string()),
>>>>>>> 42f05296
    }
}<|MERGE_RESOLUTION|>--- conflicted
+++ resolved
@@ -106,11 +106,7 @@
         }
         PrismaValue::Relation(x) => unimplemented!(),
         PrismaValue::Null => serde_json::Value::Null,
-<<<<<<< HEAD
-        PrismaValue::Uuid(x) => serde_json::Value::String(x.to_string()),
-=======
         PrismaValue::Uuid(x) => serde_json::Value::String(x.to_hyphenated().to_string()),
->>>>>>> 42f05296
         PrismaValue::GraphqlId(x) => serialize_graphql_id(x),
     }
 }
@@ -122,10 +118,6 @@
             let num = serde_json::Number::from_f64(x as f64).unwrap();
             serde_json::Value::Number(num)
         }
-<<<<<<< HEAD
-        GraphqlId::UUID(x) => serde_json::Value::String(x.to_string()),
-=======
         GraphqlId::UUID(x) => serde_json::Value::String(x.to_hyphenated().to_string()),
->>>>>>> 42f05296
     }
 }