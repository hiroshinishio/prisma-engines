--- conflicted
+++ resolved
@@ -1,49 +1,7 @@
 use crate::filter::Filter;
 use failure::{Error, Fail};
-<<<<<<< HEAD
 use prisma_models::prelude::DomainError;
-=======
-use prisma_models::prelude::{DomainError, GraphqlId, ModelRef, PrismaValue};
-use std::fmt;
 use user_facing_errors::KnownError;
-
-#[derive(Debug)]
-pub struct RecordFinderInfo {
-    pub model: String,
-    pub field: String,
-    pub value: PrismaValue,
-}
-
-impl RecordFinderInfo {
-    pub fn for_id(model: ModelRef, value: &GraphqlId) -> Self {
-        Self {
-            model: model.name.clone(),
-            field: model.fields().id().name.clone(),
-            value: PrismaValue::from(value.clone()),
-        }
-    }
-}
-
-impl fmt::Display for RecordFinderInfo {
-    fn fmt(&self, f: &mut fmt::Formatter) -> fmt::Result {
-        write!(
-            f,
-            "field {} in model {} with value {}",
-            self.model, self.field, self.value
-        )
-    }
-}
-
-impl From<&RecordFinder> for RecordFinderInfo {
-    fn from(ns: &RecordFinder) -> Self {
-        Self {
-            model: ns.field.model().name.clone(),
-            field: ns.field.name.clone(),
-            value: ns.value.clone(),
-        }
-    }
-}
->>>>>>> 354b74b7
 
 #[derive(Debug, Fail)]
 #[fail(display = "{}", kind)]
@@ -115,9 +73,7 @@
     RecordsNotConnected {
         relation_name: String,
         parent_name: String,
-        // parent_where: Option<Box<RecordFinderInfo>>,
         child_name: String,
-        // child_where: Option<Box<RecordFinderInfo>>,
     },
 
     #[fail(display = "Conversion error: {}", _0)]
