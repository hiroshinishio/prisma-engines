use connector_interface::error::*;
use failure::{Error, Fail};
use prisma_models::prelude::DomainError;
use std::string::FromUtf8Error;

#[derive(Debug, Fail)]
pub enum SqlError {
    #[fail(display = "Unique constraint failed: {}", field_name)]
    UniqueConstraintViolation { field_name: String },

    #[fail(display = "Null constraint failed: {}", field_name)]
    NullConstraintViolation { field_name: String },

    #[fail(display = "Record does not exist.")]
    RecordDoesNotExist,

    #[fail(display = "Column does not exist")]
    ColumnDoesNotExist,

    #[fail(display = "Error creating a database connection.")]
    ConnectionError(Error),

    #[fail(display = "Error querying the database: {}", _0)]
    QueryError(Error),

    #[fail(display = "The provided arguments are not supported.")]
    InvalidConnectionArguments,

    #[fail(display = "The column value was different from the model")]
    ColumnReadFailure(Error),

    #[fail(display = "Field cannot be null: {}", field)]
    FieldCannotBeNull { field: String },

    #[fail(display = "{}", _0)]
    DomainError(DomainError),

    #[fail(display = "Record not found: {}", _0)]
    RecordNotFoundForWhere(RecordFinderInfo),

    #[fail(
        display = "Violating a relation {} between {} and {}",
        relation_name, model_a_name, model_b_name
    )]
    RelationViolation {
        relation_name: String,
        model_a_name: String,
        model_b_name: String,
    },

    #[fail(
        display = "The relation {} has no record for the model {} connected to a record for the model {} on your write path.",
        relation_name, parent_name, child_name
    )]
    RecordsNotConnected {
        relation_name: String,
        parent_name: String,
        parent_where: Option<Box<RecordFinderInfo>>,
        child_name: String,
        child_where: Option<Box<RecordFinderInfo>>,
    },

    #[fail(display = "Conversion error: {}", _0)]
    ConversionError(Error),

    #[fail(display = "Database creation error: {}", _0)]
    DatabaseCreationError(&'static str),

    #[fail(display = "Database '{}' does not exist.", db_name)]
    DatabaseDoesNotExist { db_name: String },

    #[fail(display = "Access denied to database '{}'", db_name)]
    DatabaseAccessDenied { db_name: String },

    #[fail(display = "Authentication failed for user '{}'", user)]
    AuthenticationFailed { user: String },
}

impl From<tokio_postgres::error::Error> for SqlError {
    fn from(e: tokio_postgres::error::Error) -> Self {
        SqlError::ConnectionError(e.into())
    }
}

impl From<SqlError> for ConnectorError {
    fn from(sql: SqlError) -> Self {
        match sql {
            SqlError::UniqueConstraintViolation { field_name } => {
                ConnectorError::UniqueConstraintViolation { field_name }
            }
            SqlError::NullConstraintViolation { field_name } => ConnectorError::NullConstraintViolation { field_name },
            SqlError::DatabaseDoesNotExist { db_name } => ConnectorError::DatabaseDoesNotExist { db_name },
            SqlError::DatabaseAccessDenied { db_name } => ConnectorError::DatabaseAccessDenied { db_name },
            SqlError::AuthenticationFailed { user } => ConnectorError::AuthenticationFailed { user },
            SqlError::RecordDoesNotExist => ConnectorError::RecordDoesNotExist,
            SqlError::ColumnDoesNotExist => ConnectorError::ColumnDoesNotExist,
            SqlError::ConnectionError(e) => ConnectorError::ConnectionError(e),
            SqlError::InvalidConnectionArguments => ConnectorError::InvalidConnectionArguments,
            SqlError::ColumnReadFailure(e) => ConnectorError::ColumnReadFailure(e),
            SqlError::FieldCannotBeNull { field } => ConnectorError::FieldCannotBeNull { field },
            SqlError::DomainError(e) => ConnectorError::DomainError(e),
            SqlError::RecordNotFoundForWhere(info) => ConnectorError::RecordNotFoundForWhere(info),
            SqlError::RelationViolation {
                relation_name,
                model_a_name,
                model_b_name,
            } => ConnectorError::RelationViolation {
                relation_name,
                model_a_name,
                model_b_name,
            },
            SqlError::RecordsNotConnected {
                relation_name,
                parent_name,
                parent_where,
                child_name,
                child_where,
            } => ConnectorError::RecordsNotConnected {
                relation_name,
                parent_name,
                parent_where,
                child_name,
                child_where,
            },
            SqlError::ConversionError(e) => ConnectorError::ConversionError(e),
            SqlError::DatabaseCreationError(e) => ConnectorError::DatabaseCreationError(e),
            SqlError::QueryError(e) => ConnectorError::QueryError(e),
        }
    }
}

impl From<prisma_query::error::Error> for SqlError {
    fn from(e: prisma_query::error::Error) -> Self {
        match e {
            prisma_query::error::Error::QueryError(e) => Self::QueryError(e.into()),
            prisma_query::error::Error::IoError(e) => Self::ConnectionError(e.into()),
            prisma_query::error::Error::NotFound => Self::RecordDoesNotExist,
            prisma_query::error::Error::InvalidConnectionArguments => Self::InvalidConnectionArguments,

            prisma_query::error::Error::UniqueConstraintViolation { field_name } => {
                Self::UniqueConstraintViolation { field_name }
            }

            prisma_query::error::Error::NullConstraintViolation { field_name } => {
                Self::NullConstraintViolation { field_name }
            }

            prisma_query::error::Error::ConnectionError(e) => Self::ConnectionError(e.into()),
            prisma_query::error::Error::ColumnReadFailure(e) => Self::ColumnReadFailure(e.into()),
            prisma_query::error::Error::ColumnNotFound(_) => Self::ColumnDoesNotExist,

<<<<<<< HEAD
            e @ prisma_query::error::Error::ConversionError(_) => SqlError::ConversionError(e.into()),
            e @ prisma_query::error::Error::ResultIndexOutOfBounds { .. } => SqlError::QueryError(e.into()),
            e @ prisma_query::error::Error::ResultTypeMismatch { .. } => SqlError::QueryError(e.into()),
            e @ prisma_query::error::Error::DatabaseUrlIsInvalid { .. } => SqlError::ConnectionError(e.into()),
            e @ prisma_query::error::Error::DatabaseDoesNotExist { .. } => SqlError::ConnectionError(e.into()),
            e @ prisma_query::error::Error::AuthenticationFailed { .. } => SqlError::ConnectionError(e.into()),
            e @ prisma_query::error::Error::DatabaseAccessDenied { .. } => SqlError::ConnectionError(e.into()),
            e @ prisma_query::error::Error::DatabaseAlreadyExists { .. } => SqlError::ConnectionError(e.into()),
            e @ prisma_query::error::Error::ConnectTimeout { .. } => SqlError::ConnectionError(e.into()),
            e @ prisma_query::error::Error::Timeout => SqlError::ConnectionError(e.into()),
=======
            e @ prisma_query::error::Error::ConversionError(_) => Self::ConversionError(e.into()),
            e @ prisma_query::error::Error::ResultIndexOutOfBounds { .. } => Self::QueryError(e.into()),
            e @ prisma_query::error::Error::ResultTypeMismatch { .. } => Self::QueryError(e.into()),
            e @ prisma_query::error::Error::DatabaseUrlIsInvalid { .. } => Self::ConnectionError(e.into()),
            e @ prisma_query::error::Error::DatabaseAlreadyExists { .. } => Self::ConnectionError(e.into()),
            e @ prisma_query::error::Error::TlsError { .. } => Self::ConnectionError(e.into()),
>>>>>>> d186d28f
        }
    }
}

impl From<DomainError> for SqlError {
    fn from(e: DomainError) -> SqlError {
        SqlError::DomainError(e)
    }
}

impl From<serde_json::error::Error> for SqlError {
    fn from(e: serde_json::error::Error) -> SqlError {
        SqlError::ConversionError(e.into())
    }
}

impl From<r2d2::Error> for SqlError {
    fn from(e: r2d2::Error) -> SqlError {
        SqlError::ConnectionError(e.into())
    }
}

impl From<url::ParseError> for SqlError {
    fn from(_: url::ParseError) -> SqlError {
        SqlError::DatabaseCreationError("Error parsing database connection string.")
    }
}

impl From<uuid::parser::ParseError> for SqlError {
    fn from(e: uuid::parser::ParseError) -> SqlError {
        SqlError::ColumnReadFailure(e.into())
    }
}

impl From<uuid::BytesError> for SqlError {
    fn from(e: uuid::BytesError) -> SqlError {
        SqlError::ColumnReadFailure(e.into())
    }
}

impl From<FromUtf8Error> for SqlError {
    fn from(e: FromUtf8Error) -> SqlError {
        SqlError::ColumnReadFailure(e.into())
    }
}<|MERGE_RESOLUTION|>--- conflicted
+++ resolved
@@ -149,7 +149,6 @@
             prisma_query::error::Error::ColumnReadFailure(e) => Self::ColumnReadFailure(e.into()),
             prisma_query::error::Error::ColumnNotFound(_) => Self::ColumnDoesNotExist,
 
-<<<<<<< HEAD
             e @ prisma_query::error::Error::ConversionError(_) => SqlError::ConversionError(e.into()),
             e @ prisma_query::error::Error::ResultIndexOutOfBounds { .. } => SqlError::QueryError(e.into()),
             e @ prisma_query::error::Error::ResultTypeMismatch { .. } => SqlError::QueryError(e.into()),
@@ -160,14 +159,7 @@
             e @ prisma_query::error::Error::DatabaseAlreadyExists { .. } => SqlError::ConnectionError(e.into()),
             e @ prisma_query::error::Error::ConnectTimeout { .. } => SqlError::ConnectionError(e.into()),
             e @ prisma_query::error::Error::Timeout => SqlError::ConnectionError(e.into()),
-=======
-            e @ prisma_query::error::Error::ConversionError(_) => Self::ConversionError(e.into()),
-            e @ prisma_query::error::Error::ResultIndexOutOfBounds { .. } => Self::QueryError(e.into()),
-            e @ prisma_query::error::Error::ResultTypeMismatch { .. } => Self::QueryError(e.into()),
-            e @ prisma_query::error::Error::DatabaseUrlIsInvalid { .. } => Self::ConnectionError(e.into()),
-            e @ prisma_query::error::Error::DatabaseAlreadyExists { .. } => Self::ConnectionError(e.into()),
             e @ prisma_query::error::Error::TlsError { .. } => Self::ConnectionError(e.into()),
->>>>>>> d186d28f
         }
     }
 }
