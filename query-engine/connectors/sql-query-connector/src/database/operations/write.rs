use crate::{error::SqlError, query_builder::write, QueryExt};
use connector_interface::*;
use prisma_models::*;
use quaint::error::Error as QueryError;

pub async fn create_record(conn: &dyn QueryExt, model: &ModelRef, args: WriteArgs) -> crate::Result<GraphqlId> {
    let (insert, returned_id) = write::create_record(model, args.non_list_args().clone());

    let last_id = match conn.insert(insert).await {
        Ok(id) => id,
        Err(QueryError::UniqueConstraintViolation { field_name }) => {
            if field_name == "PRIMARY" {
                return Err(SqlError::UniqueConstraintViolation {
                    field_name: format!("{}.{}", model.name, model.fields().id().name),
                });
            } else {
                return Err(SqlError::UniqueConstraintViolation {
                    field_name: format!("{}.{}", model.name, field_name),
                });
            }
        }
        Err(QueryError::NullConstraintViolation { field_name }) => {
            if field_name == "PRIMARY" {
                return Err(SqlError::NullConstraintViolation {
                    field_name: format!("{}.{}", model.name, model.fields().id().name),
                });
            } else {
                return Err(SqlError::NullConstraintViolation {
                    field_name: format!("{}.{}", model.name, field_name),
                });
            }
        }
        Err(e) => return Err(SqlError::from(e)),
    };

    let id = match returned_id {
        Some(id) => id,
        None => GraphqlId::from(last_id.unwrap()),
    };

<<<<<<< HEAD
=======
    for (field_name, list_value) in args.list_args() {
        let field = model.fields().find_from_scalar(field_name.as_ref()).unwrap();
        let table = field.scalar_list_table();

        if let Some(insert) = write::create_scalar_list_value(table.table(), &list_value, &id) {
            conn.insert(insert).await?;
        }
    }

>>>>>>> da31c9c7
    Ok(id)
}

pub async fn update_records(
    conn: &dyn QueryExt,
    model: &ModelRef,
    where_: Filter,
    args: WriteArgs,
) -> crate::Result<Vec<GraphqlId>> {
    let ids = conn.filter_ids(model, where_.clone()).await?;

    if ids.len() == 0 {
        return Ok(vec![]);
    }

    let updates = {
        let ids: Vec<&GraphqlId> = ids.iter().map(|id| &*id).collect();
        write::update_many(model, ids.as_slice(), args.non_list_args())?
    };

    for update in updates {
        conn.update(update).await?;
    }

<<<<<<< HEAD
=======
    for (field_name, list_value) in args.list_args() {
        let field = model.fields().find_from_scalar(field_name.as_ref()).unwrap();
        let table = field.scalar_list_table();
        let (deletes, inserts) = write::update_scalar_list_values(&table, &list_value, ids.to_vec());

        for delete in deletes {
            conn.delete(delete).await?;
        }

        for insert in inserts {
            conn.insert(insert).await?;
        }
    }

>>>>>>> da31c9c7
    Ok(ids)
}

pub async fn delete_records(conn: &dyn QueryExt, model: &ModelRef, where_: Filter) -> crate::Result<usize> {
    let ids = conn.filter_ids(model, where_.clone()).await?;
    let ids: Vec<&GraphqlId> = ids.iter().map(|id| &*id).collect();
    let count = ids.len();

    if count == 0 {
        return Ok(count);
    }

    for delete in write::delete_many(model, ids.as_slice()) {
        conn.delete(delete).await?;
    }

    Ok(count)
}

pub async fn connect(
    conn: &dyn QueryExt,
    field: &RelationFieldRef,
    parent_id: &GraphqlId,
    child_ids: &[GraphqlId],
) -> crate::Result<()> {
    let query = write::create_relation_table_records(field, parent_id, child_ids);

    conn.execute(query).await?;
    Ok(())
}

pub async fn disconnect(
    conn: &dyn QueryExt,
    field: &RelationFieldRef,
    parent_id: &GraphqlId,
    child_ids: &[GraphqlId],
) -> crate::Result<()> {
    let query = write::delete_relation_table_records(field, parent_id, child_ids);

    conn.execute(query).await?;
    Ok(())
}<|MERGE_RESOLUTION|>--- conflicted
+++ resolved
@@ -38,18 +38,6 @@
         None => GraphqlId::from(last_id.unwrap()),
     };
 
-<<<<<<< HEAD
-=======
-    for (field_name, list_value) in args.list_args() {
-        let field = model.fields().find_from_scalar(field_name.as_ref()).unwrap();
-        let table = field.scalar_list_table();
-
-        if let Some(insert) = write::create_scalar_list_value(table.table(), &list_value, &id) {
-            conn.insert(insert).await?;
-        }
-    }
-
->>>>>>> da31c9c7
     Ok(id)
 }
 
@@ -74,23 +62,6 @@
         conn.update(update).await?;
     }
 
-<<<<<<< HEAD
-=======
-    for (field_name, list_value) in args.list_args() {
-        let field = model.fields().find_from_scalar(field_name.as_ref()).unwrap();
-        let table = field.scalar_list_table();
-        let (deletes, inserts) = write::update_scalar_list_values(&table, &list_value, ids.to_vec());
-
-        for delete in deletes {
-            conn.delete(delete).await?;
-        }
-
-        for insert in inserts {
-            conn.insert(insert).await?;
-        }
-    }
-
->>>>>>> da31c9c7
     Ok(ids)
 }
 
