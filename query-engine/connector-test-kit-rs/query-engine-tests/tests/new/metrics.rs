--- conflicted
+++ resolved
@@ -5,11 +5,7 @@
     exclude(
         Vitess("planetscale.js", "planetscale.js.wasm"),
         Postgres("neon.js", "pg.js", "neon.js.wasm", "pg.js.wasm"),
-<<<<<<< HEAD
-        Sqlite("libsql.js", "libsql.js.wasm", "react-native")
-=======
-        Sqlite("libsql.js", "libsql.js.wasm", "cfd1")
->>>>>>> ac6cd787
+        Sqlite("libsql.js", "libsql.js.wasm", "cfd1", "react-native")
     )
 )]
 mod metrics {
