//! What the executor module DOES:
//! - Defining an overarching executor trait, to be used on consumers of the core crate.
//! - Defining executor implementations that combine the different core modules into a coherent
//!   string of actions to execute a given query document.
//!
//! What the executor module DOES NOT DO:
//! - Define low level execution of queries. This is considered an implementation detail of the modules used by the executors.

mod execute_operation;
mod interpreting_executor;
mod pipeline;
mod request_context;
pub(crate) mod task;

pub use self::{execute_operation::*, interpreting_executor::InterpretingExecutor};

pub(crate) use request_context::*;

use crate::{
    protocol::EngineProtocol, query_document::Operation, response_ir::ResponseData, schema::QuerySchemaRef,
    BatchDocumentTransaction, TxId,
};
use async_trait::async_trait;
use connector::Connector;
use serde::{Deserialize, Serialize};
use tracing::Dispatch;

#[async_trait]
pub trait QueryExecutor: TransactionManager {
    /// Executes a single operation and returns its result.
    /// Implementers must honor the passed transaction ID and execute the operation on the transaction identified
    /// by `tx_id`. If `None`, implementers are free to choose how to execute the query.
    async fn execute(
        &self,
        tx_id: Option<TxId>,
        operation: Operation,
        query_schema: QuerySchemaRef,
        trace_id: Option<String>,
        engine_protocol: EngineProtocol,
    ) -> crate::Result<ResponseData>;

    /// Executes a collection of operations as either a fanout of individual operations (non-transactional), or in series (transactional).
    ///
    /// Implementers must honor the passed transaction ID and execute the operation on the transaction identified
    /// by `tx_id`. If `None`, implementers are free to choose how to execute the query.
    ///
    /// Note that `transactional` is the legacy marker for transactional batches. It must be supported until the stabilization of ITXs.
    async fn execute_all(
        &self,
        tx_id: Option<TxId>,
        operations: Vec<Operation>,
        transaction: Option<BatchDocumentTransaction>,
        query_schema: QuerySchemaRef,
        trace_id: Option<String>,
        engine_protocol: EngineProtocol,
    ) -> crate::Result<Vec<crate::Result<ResponseData>>>;

    fn primary_connector(&self) -> &(dyn Connector + Send + Sync);
}

#[derive(Debug, Serialize, Deserialize)]
pub struct TransactionOptions {
    /// Maximum wait time for tx acquisition in milliseconds.
    #[serde(rename = "max_wait")]
    pub max_acquisition_millis: u64,

    /// Time in milliseconds after which the transaction rolls back automatically.
    #[serde(rename = "timeout")]
    pub valid_for_millis: u64,

    /// Isolation level to use for the transaction.
    pub isolation_level: Option<String>,

    /// An optional pre-defined transaction id. Some value might be provided in case we want to generate
    /// a new id at the beginning of the transaction
    #[serde(skip)]
    pub new_tx_id: Option<TxId>,
}

impl TransactionOptions {
    pub fn new(max_acquisition_millis: u64, valid_for_millis: u64, isolation_level: Option<String>) -> Self {
        Self {
            max_acquisition_millis,
            valid_for_millis,
            isolation_level,
            new_tx_id: None,
        }
    }

    /// Generates a new transaction id before the transaction is started and returns a modified version
    /// of self with the new predefined_id set.
    pub fn with_new_transaction_id(&mut self) -> TxId {
        let tx_id: TxId = Default::default();
        self.new_tx_id = Some(tx_id.clone());
        tx_id
    }
}
#[async_trait]
pub trait TransactionManager {
    /// Starts a new transaction.
    /// Returns ID of newly opened transaction.
    /// Expected to throw an error if no transaction could be opened for `opts.max_acquisition_millis` milliseconds.
    /// The new transaction must only live for `opts.valid_for_millis` milliseconds before it automatically rolls back.
    /// This rollback mechanism is an implementation detail of the trait implementer.
    async fn start_tx(
        &self,
        query_schema: QuerySchemaRef,
        engine_protocol: EngineProtocol,
        opts: TransactionOptions,
    ) -> crate::Result<TxId>;

    /// Commits a transaction.
    async fn commit_tx(&self, tx_id: TxId) -> crate::Result<()>;

    /// Rolls back a transaction.
    async fn rollback_tx(&self, tx_id: TxId) -> crate::Result<()>;
}

// With the node-api when a future is spawned in a new thread `tokio:spawn` it will not
// use the current dispatcher and its logs will not be captured anymore. We can use this
// method to get the current dispatcher and combine it with `with_subscriber`
// let dispatcher = get_current_dispatcher();
// tokio::spawn(async {
//      my_async_ops.await
// }.with_subscriber(dispatcher));
//
//
// Finally, this can be replaced with with_current_collector
// https://github.com/tokio-rs/tracing/blob/master/tracing-futures/src/lib.rs#L234
// once this is in a release

pub fn get_current_dispatcher() -> Dispatch {
    tracing::dispatcher::get_default(|current| current.clone())
<<<<<<< HEAD
}

// The `task` module provides a unified interface for spawning asynchronous tasks, regardless of the target platform.
pub(crate) mod task {
    pub use arch::{spawn, JoinHandle};
    use futures::Future;

    // On native targets, `tokio::spawn` spawns a new asynchronous task.
    #[cfg(not(target_arch = "wasm32"))]
    mod arch {
        use super::*;

        pub type JoinHandle<T> = tokio::task::JoinHandle<T>;

        pub fn spawn<T>(future: T) -> JoinHandle<T::Output>
        where
            T: Future + Send + 'static,
            T::Output: Send + 'static,
        {
            tokio::spawn(future)
        }
    }

    // On Wasm targets, `wasm_bindgen_futures::spawn_local` spawns a new asynchronous task.
    #[cfg(target_arch = "wasm32")]
    mod arch {
        use super::*;
        use tokio::sync::oneshot::{self};

        // Wasm-compatible alternative to `tokio::task::JoinHandle<T>`.
        // `pin_project` enables pin-projection and a `Pin`-compatible implementation of the `Future` trait.
        #[pin_project::pin_project]
        pub struct JoinHandle<T>(#[pin] oneshot::Receiver<T>);

        impl<T> Future for JoinHandle<T> {
            type Output = Result<T, oneshot::error::RecvError>;

            fn poll(self: std::pin::Pin<&mut Self>, cx: &mut std::task::Context<'_>) -> std::task::Poll<Self::Output> {
                // the `self.project()` method is provided by the `pin_project` macro
                let receiver: std::pin::Pin<&mut oneshot::Receiver<T>> = self.project().0;
                receiver.poll(cx)
            }
        }

        impl<T> JoinHandle<T> {
            pub fn abort(&mut self) {
                // abort is noop on Wasm targets
            }
        }

        pub fn spawn<T>(future: T) -> JoinHandle<T::Output>
        where
            T: Future + Send + 'static,
            T::Output: Send + 'static,
        {
            let (sender, receiver) = oneshot::channel();
            wasm_bindgen_futures::spawn_local(async move {
                let result = future.await;
                sender.send(result).ok();
            });
            JoinHandle(receiver)
        }
    }
=======
>>>>>>> 96cd8ca8
}<|MERGE_RESOLUTION|>--- conflicted
+++ resolved
@@ -131,70 +131,4 @@
 
 pub fn get_current_dispatcher() -> Dispatch {
     tracing::dispatcher::get_default(|current| current.clone())
-<<<<<<< HEAD
-}
-
-// The `task` module provides a unified interface for spawning asynchronous tasks, regardless of the target platform.
-pub(crate) mod task {
-    pub use arch::{spawn, JoinHandle};
-    use futures::Future;
-
-    // On native targets, `tokio::spawn` spawns a new asynchronous task.
-    #[cfg(not(target_arch = "wasm32"))]
-    mod arch {
-        use super::*;
-
-        pub type JoinHandle<T> = tokio::task::JoinHandle<T>;
-
-        pub fn spawn<T>(future: T) -> JoinHandle<T::Output>
-        where
-            T: Future + Send + 'static,
-            T::Output: Send + 'static,
-        {
-            tokio::spawn(future)
-        }
-    }
-
-    // On Wasm targets, `wasm_bindgen_futures::spawn_local` spawns a new asynchronous task.
-    #[cfg(target_arch = "wasm32")]
-    mod arch {
-        use super::*;
-        use tokio::sync::oneshot::{self};
-
-        // Wasm-compatible alternative to `tokio::task::JoinHandle<T>`.
-        // `pin_project` enables pin-projection and a `Pin`-compatible implementation of the `Future` trait.
-        #[pin_project::pin_project]
-        pub struct JoinHandle<T>(#[pin] oneshot::Receiver<T>);
-
-        impl<T> Future for JoinHandle<T> {
-            type Output = Result<T, oneshot::error::RecvError>;
-
-            fn poll(self: std::pin::Pin<&mut Self>, cx: &mut std::task::Context<'_>) -> std::task::Poll<Self::Output> {
-                // the `self.project()` method is provided by the `pin_project` macro
-                let receiver: std::pin::Pin<&mut oneshot::Receiver<T>> = self.project().0;
-                receiver.poll(cx)
-            }
-        }
-
-        impl<T> JoinHandle<T> {
-            pub fn abort(&mut self) {
-                // abort is noop on Wasm targets
-            }
-        }
-
-        pub fn spawn<T>(future: T) -> JoinHandle<T::Output>
-        where
-            T: Future + Send + 'static,
-            T::Output: Send + 'static,
-        {
-            let (sender, receiver) = oneshot::channel();
-            wasm_bindgen_futures::spawn_local(async move {
-                let result = future.await;
-                sender.send(result).ok();
-            });
-            JoinHandle(receiver)
-        }
-    }
-=======
->>>>>>> 96cd8ca8
 }