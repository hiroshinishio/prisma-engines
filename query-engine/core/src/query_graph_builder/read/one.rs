--- conflicted
+++ resolved
@@ -51,11 +51,7 @@
     let selected_fields = utils::merge_relation_selections(selected_fields, None, &nested);
 
     let relation_load_strategy =
-<<<<<<< HEAD
-        get_relation_load_strategy(requested_rel_load_strategy, None, None, &[], &nested, query_schema);
-=======
-        get_relation_load_strategy(requested_rel_load_strategy, None, None, &nested, query_schema)?;
->>>>>>> c9d2b814
+        get_relation_load_strategy(requested_rel_load_strategy, None, None, &[], &nested, query_schema)?;
 
     Ok(ReadQuery::RecordQuery(RecordQuery {
         name,
