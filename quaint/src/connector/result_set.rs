--- conflicted
+++ resolved
@@ -28,12 +28,7 @@
         }
     }
 
-<<<<<<< HEAD
-    #[cfg(any(feature = "sqlite-connector", feature = "mysql-connector"))]
-    pub(crate) fn set_last_insert_id(&mut self, id: u64) {
-=======
     pub fn set_last_insert_id(&mut self, id: u64) {
->>>>>>> aec118af
         self.last_insert_id = Some(id);
     }
 
