--- conflicted
+++ resolved
@@ -258,11 +258,7 @@
         .unwrap_err();
 
     let expectation = expect![[r#"
-<<<<<<< HEAD
-        [1;91merror[0m: [1mThe preview feature "foo" is not known. Expected one of: deno, driverAdapters, fullTextIndex, fullTextSearch, metrics, multiSchema, postgresqlExtensions, tracing, views, relationJoins [0m
-=======
-        [1;91merror[0m: [1mThe preview feature "foo" is not known. Expected one of: distinctOn, deno, driverAdapters, fullTextIndex, fullTextSearch, metrics, multiSchema, postgresqlExtensions, tracing, views[0m
->>>>>>> 845c1409
+        [1;91merror[0m: [1mThe preview feature "foo" is not known. Expected one of: distinctOn, deno, driverAdapters, fullTextIndex, fullTextSearch, metrics, multiSchema, postgresqlExtensions, tracing, views, relationJoins[0m
           [1;94m-->[0m  [4mschema.prisma:3[0m
         [1;94m   | [0m
         [1;94m 2 | [0m  provider = "prisma-client-js"
