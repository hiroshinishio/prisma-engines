#![deny(unsafe_code, rust_2018_idioms, missing_docs)]
#![allow(clippy::derive_partial_eq_without_eq)]

//! See the docs on [ParserDatabase](./struct.ParserDatabase.html).
//!
//! ## Scope
//!
//! The ParserDatabase is tasked with gathering information about the schema. It is _connector
//! agnostic_: it gathers information and performs generic validations, leaving connector-specific
//! validations to later phases in datamodel core.
//!
//! ## Terminology
//!
//! Names:
//!
//! - _name_: the item name in the schema for datasources, generators, models, model fields,
//!   composite types, composite type fields, enums and enum variants. The `name:` argument for
//!   unique constraints, primary keys and relations.
//! - _mapped name_: the name inside an `@map()` or `@@map()` attribute of a model, field, enum or
//!   enum value. This is used to determine what the name of the Prisma schema item is in the
//!   database.
//! - _database name_: the name in the database, once both the name of the item and the mapped
//!   name have been taken into account. The logic is always the same: if a mapped name is defined,
//!   then the database name is the mapped name, otherwise it is the name of the item.
//! - _constraint name_: indexes, primary keys and defaults can have a constraint name. It can be
//!   defined with a `map:` argument or be a default, generated name if the `map:` argument is not
//!   provided. These usually require a datamodel connector to be defined.

pub mod walkers;

mod attributes;
mod coerce_expression;
mod context;
mod files;
mod ids;
mod interner;
mod names;
mod relations;
mod types;

pub use coerce_expression::{coerce, coerce_array, coerce_opt};
pub use diagnostics::FileId;
pub use ids::*;
pub use names::is_reserved_type_name;
pub use relations::{ManyToManyRelationId, ReferentialAction, RelationId};
pub use schema_ast::{ast, SourceFile};
pub use types::{
    IndexAlgorithm, IndexFieldPath, IndexType, OperatorClass, RelationFieldId, ScalarFieldId, ScalarFieldType,
    ScalarType, SortOrder,
};

use self::{context::Context, files::Files, interner::StringId, relations::Relations, types::Types};
use diagnostics::{DatamodelError, Diagnostics};
use names::Names;

/// ParserDatabase is a container for a Schema AST, together with information
/// gathered during schema validation. Each validation step enriches the
/// database with information that can be used to work with the schema, without
/// changing the AST. Instantiating with `ParserDatabase::new()` will perform a
/// number of validations and make sure the schema makes sense, but it cannot
/// fail. In case the schema is invalid, diagnostics will be created and the
/// resolved information will be incomplete.
///
/// Validations are carried out in the following order:
///
/// - The AST is walked a first time to resolve names: to each relevant
///   identifier, we attach an ID that can be used to reference the
///   corresponding item (model, enum, field, ...)
/// - The AST is walked a second time to resolve types. For each field and each
///   type alias, we look at the type identifier and resolve what it refers to.
/// - The AST is walked a third time to validate attributes on models and
///   fields.
/// - Global validations are then performed on the mostly validated schema.
///   Currently only index name collisions.
pub struct ParserDatabase {
    asts: Files,
    interner: interner::StringInterner,
    names: Names,
    types: Types,
    relations: Relations,
}

impl ParserDatabase {
    /// See the docs on [ParserDatabase](/struct.ParserDatabase.html).
    pub fn new_single_file(file: SourceFile, diagnostics: &mut Diagnostics) -> Self {
        Self::new(vec![("schema.prisma".to_owned(), file)], diagnostics)
    }

    /// See the docs on [ParserDatabase](/struct.ParserDatabase.html).
    pub fn new(schemas: Vec<(String, schema_ast::SourceFile)>, diagnostics: &mut Diagnostics) -> Self {
        let asts = schemas
            .into_iter()
            .enumerate()
            .map(|(file_idx, (path, source))| {
                let id = FileId(file_idx as u32);
                let ast = schema_ast::parse_schema(source.as_str(), diagnostics, id);
                (path, source, ast)
            })
            .collect();
        let asts = Files(asts);

        let mut interner = Default::default();
        let mut names = Default::default();
        let mut types = Default::default();
        let mut relations = Default::default();
        let mut ctx = Context::new(
            &asts,
            &mut interner,
            &mut names,
            &mut types,
            &mut relations,
            diagnostics,
        );

        // First pass: resolve names.
        names::resolve_names(&mut ctx);

        // Return early on name resolution errors.
        if ctx.diagnostics.has_errors() {
            attributes::create_default_attributes(&mut ctx);

            return ParserDatabase {
                asts,
                interner,
                names,
                types,
                relations,
            };
        }

        // Second pass: resolve top-level items and field types.
        types::resolve_types(&mut ctx);

        // Return early on type resolution errors.
        if ctx.diagnostics.has_errors() {
            attributes::create_default_attributes(&mut ctx);

            return ParserDatabase {
                asts,
                interner,
                names,
                types,
                relations,
            };
        }

        // Third pass: validate model and field attributes. All these
        // validations should be _order independent_ and only rely on
        // information from previous steps, not from other attributes.
        attributes::resolve_attributes(&mut ctx);

        // Fourth step: relation inference
        relations::infer_relations(&mut ctx);

        ParserDatabase {
            asts,
            interner,
            names,
            types,
            relations,
        }
    }

    /// The parsed AST. This methods asserts that there is a single prisma schema file. As
    /// multi-file schemas are implemented, calls to this methods should be replaced with
    /// `ParserDatabase::ast()` and `ParserDatabase::iter_asts()`.
<<<<<<< HEAD
=======
    /// TODO: consider removing once the `multiFileSchema` preview feature goes GA.
>>>>>>> 612a7f71
    pub fn ast_assert_single(&self) -> &ast::SchemaAst {
        assert_eq!(self.asts.0.len(), 1);
        &self.asts.0.first().unwrap().2
    }

    /// Iterate all parsed ASTs.
    pub fn iter_asts(&self) -> impl Iterator<Item = &ast::SchemaAst> {
        self.asts.iter().map(|(_, _, _, ast)| ast)
    }

    /// Iterate all parsed ASTs, consuming parser database
    pub fn into_iter_asts(self) -> impl Iterator<Item = ast::SchemaAst> {
        self.asts.into_iter().map(|(_, _, _, ast)| ast)
    }

    /// Iterate all file ids
    pub fn iter_file_ids(&self) -> impl Iterator<Item = FileId> + '_ {
        self.asts.iter().map(|(file_id, _, _, _)| file_id)
    }

    /// A parsed AST.
    pub fn ast(&self, file_id: FileId) -> &ast::SchemaAst {
        &self.asts[file_id].2
    }

    /// The total number of enums in the schema. This is O(1).
    pub fn enums_count(&self) -> usize {
        self.types.enum_attributes.len()
    }

    /// The total number of models in the schema. This is O(1).
    pub fn models_count(&self) -> usize {
        self.types.model_attributes.len()
    }

    /// The source file contents. This methods asserts that there is a single prisma schema file.
    /// As multi-file schemas are implemented, calls to this methods should be replaced with
    /// `ParserDatabase::source()` and `ParserDatabase::iter_sources()`.
    pub fn source_assert_single(&self) -> &str {
        assert_eq!(self.asts.0.len(), 1);
        self.asts.0[0].1.as_str()
    }

    /// The source file contents.
    pub fn source(&self, file_id: FileId) -> &str {
        self.asts[file_id].1.as_str()
    }

    /// Iterate all source file contents.
    pub fn iter_sources(&self) -> impl Iterator<Item = &str> {
        self.asts.iter().map(|ast| ast.2.as_str())
    }

    /// The name of the file.
    pub fn file_name(&self, file_id: FileId) -> &str {
        self.asts[file_id].0.as_str()
    }
}

impl std::ops::Index<FileId> for ParserDatabase {
    type Output = (String, SourceFile, ast::SchemaAst);

    fn index(&self, index: FileId) -> &Self::Output {
        &self.asts[index]
    }
}

impl std::fmt::Debug for ParserDatabase {
    fn fmt(&self, f: &mut std::fmt::Formatter<'_>) -> std::fmt::Result {
        f.write_str("ParserDatabase { ... }")
    }
}

impl std::ops::Index<StringId> for ParserDatabase {
    type Output = str;

    fn index(&self, index: StringId) -> &Self::Output {
        self.interner.get(index).unwrap()
    }
}<|MERGE_RESOLUTION|>--- conflicted
+++ resolved
@@ -164,10 +164,7 @@
     /// The parsed AST. This methods asserts that there is a single prisma schema file. As
     /// multi-file schemas are implemented, calls to this methods should be replaced with
     /// `ParserDatabase::ast()` and `ParserDatabase::iter_asts()`.
-<<<<<<< HEAD
-=======
     /// TODO: consider removing once the `multiFileSchema` preview feature goes GA.
->>>>>>> 612a7f71
     pub fn ast_assert_single(&self) -> &ast::SchemaAst {
         assert_eq!(self.asts.0.len(), 1);
         &self.asts.0.first().unwrap().2
