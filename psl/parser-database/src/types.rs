--- conflicted
+++ resolved
@@ -744,17 +744,10 @@
         Some((file_id, ast::TopId::Model(model_id), ast::Top::Model(_))) => Ok(FieldType::Model((file_id, model_id))),
         Some((file_id, ast::TopId::Enum(enum_id), ast::Top::Enum(_))) => {
             Ok(FieldType::Scalar(ScalarFieldType::Enum((file_id, enum_id))))
-<<<<<<< HEAD
         }
         Some((file_id, ast::TopId::CompositeType(ctid), ast::Top::CompositeType(_))) => {
             Ok(FieldType::Scalar(ScalarFieldType::CompositeType((file_id, ctid))))
         }
-=======
-        }
-        Some((file_id, ast::TopId::CompositeType(ctid), ast::Top::CompositeType(_))) => {
-            Ok(FieldType::Scalar(ScalarFieldType::CompositeType((file_id, ctid))))
-        }
->>>>>>> 612a7f71
         Some((_, _, ast::Top::Generator(_))) | Some((_, _, ast::Top::Source(_))) => unreachable!(),
         None => Err(supported),
         _ => unreachable!(),
