--- conflicted
+++ resolved
@@ -66,11 +66,8 @@
     InsertReturning |
     UpdateReturning |
     RowIn |
-<<<<<<< HEAD
+    DistinctOn |
     LateralJoin
-=======
-    DistinctOn
->>>>>>> 845c1409
 });
 
 pub struct PostgresDatamodelConnector;
