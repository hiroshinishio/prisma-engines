use std::sync::Arc;

use serde::{Deserialize, Deserializer};

/// A Prisma schema document.
#[derive(Debug, Clone)]
pub struct SourceFile {
    contents: Contents,
}

<<<<<<< HEAD
=======
impl<'de> Deserialize<'de> for SourceFile {
    fn deserialize<D>(deserializer: D) -> Result<Self, D::Error>
    where
        D: Deserializer<'de>,
    {
        let s: String = serde::de::Deserialize::deserialize(deserializer)?;
        Ok(s.into())
    }
}

>>>>>>> 612a7f71
impl Default for SourceFile {
    fn default() -> Self {
        Self {
            contents: Contents::Static(""),
        }
    }
}

impl SourceFile {
    pub fn new_static(content: &'static str) -> Self {
        Self {
            contents: Contents::Static(content),
        }
    }

    pub fn new_allocated(s: Arc<str>) -> Self {
        Self {
            contents: Contents::Allocated(s),
        }
    }

    pub fn as_str(&self) -> &str {
        match self.contents {
            Contents::Static(s) => s,
            Contents::Allocated(ref s) => s,
        }
    }
}

impl From<&str> for SourceFile {
    fn from(s: &str) -> Self {
        Self::new_allocated(Arc::from(s.to_owned().into_boxed_str()))
    }
}

impl From<&String> for SourceFile {
    fn from(s: &String) -> Self {
        Self::new_allocated(Arc::from(s.to_owned().into_boxed_str()))
    }
}

impl From<Box<str>> for SourceFile {
    fn from(s: Box<str>) -> Self {
        Self::new_allocated(Arc::from(s))
    }
}

impl From<Arc<str>> for SourceFile {
    fn from(s: Arc<str>) -> Self {
        Self::new_allocated(s)
    }
}

impl From<String> for SourceFile {
    fn from(s: String) -> Self {
        Self::new_allocated(Arc::from(s.into_boxed_str()))
    }
}

#[derive(Debug, Clone)]
enum Contents {
    Static(&'static str),
    Allocated(Arc<str>),
}<|MERGE_RESOLUTION|>--- conflicted
+++ resolved
@@ -8,8 +8,6 @@
     contents: Contents,
 }
 
-<<<<<<< HEAD
-=======
 impl<'de> Deserialize<'de> for SourceFile {
     fn deserialize<D>(deserializer: D) -> Result<Self, D::Error>
     where
@@ -20,7 +18,6 @@
     }
 }
 
->>>>>>> 612a7f71
 impl Default for SourceFile {
     fn default() -> Self {
         Self {
