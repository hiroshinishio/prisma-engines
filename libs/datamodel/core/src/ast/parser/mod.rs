use pest::Parser;

// This is how PEG grammars work:
// https://pest.rs/book/grammars/peg.html

// This is the basic syntax of Pest grammar files:
// https://pest.rs/book/grammars/syntax.html#cheat-sheet

#[derive(Parser)]
#[grammar = "ast/parser/datamodel.pest"]
pub struct PrismaDatamodelParser;

use crate::ast::*;
use crate::error::{DatamodelError, ErrorCollection};

trait ToIdentifier {
    fn to_id(&self) -> Identifier;
}

impl ToIdentifier for pest::iterators::Pair<'_, Rule> {
    fn to_id(&self) -> Identifier {
        Identifier {
            name: String::from(self.as_str()),
            span: Span::from_pest(self.as_span()),
        }
    }
}

fn parse_string_literal(token: &pest::iterators::Pair<'_, Rule>) -> String {
    return match_first! { token, current,
        Rule::string_content => current.as_str().to_string(),
        _ => unreachable!("Encountered impossible string content during parsing: {:?}", current.tokens())
    };
}

// Expressions

/// Parses an expression, given a Pest parser token.
pub fn parse_expression(token: &pest::iterators::Pair<'_, Rule>) -> Expression {
    return match_first! { token, current,
        Rule::numeric_literal => Expression::NumericValue(current.as_str().to_string(), Span::from_pest(current.as_span())),
        Rule::string_literal => Expression::StringValue(parse_string_literal(&current), Span::from_pest(current.as_span())),
        Rule::boolean_literal => Expression::BooleanValue(current.as_str().to_string(), Span::from_pest(current.as_span())),
        Rule::constant_literal => Expression::ConstantValue(current.as_str().to_string(), Span::from_pest(current.as_span())),
        Rule::function => parse_function(&current),
        Rule::array_expression => parse_array(&current),
        _ => unreachable!("Encountered impossible literal during parsing: {:?}", current.tokens())
    };
}

fn parse_function(token: &pest::iterators::Pair<'_, Rule>) -> Expression {
    let mut name: Option<String> = None;
    let mut arguments: Vec<Expression> = vec![];

    match_children! { token, current,
        Rule::identifier => name = Some(current.as_str().to_string()),
        Rule::argument_value => arguments.push(parse_arg_value(&current)),
        _ => unreachable!("Encountered impossible function during parsing: {:?}", current.tokens())
    };

    match name {
        Some(name) => Expression::Function(name, arguments, Span::from_pest(token.as_span())),
        _ => unreachable!("Encountered impossible function during parsing: {:?}", token.as_str()),
    }
}

fn parse_array(token: &pest::iterators::Pair<'_, Rule>) -> Expression {
    let mut elements: Vec<Expression> = vec![];

    match_children! { token, current,
        Rule::expression => elements.push(parse_expression(&current)),
        _ => unreachable!("Encountered impossible array during parsing: {:?}", current.tokens())
    };

    Expression::Array(elements, Span::from_pest(token.as_span()))
}

fn parse_arg_value(token: &pest::iterators::Pair<'_, Rule>) -> Expression {
    match_first! { token, current,
        Rule::expression => parse_expression(&current),
        _ => unreachable!("Encountered impossible value during parsing: {:?}", current.tokens())
    }
}

// Documentation parsing

fn parse_doc_comment(token: &pest::iterators::Pair<'_, Rule>) -> String {
    match_first! { token, current,
        Rule::doc_content => {
            let mut comment = String::from(current.as_str());
            // Remove new line character.
            comment.truncate(comment.len() - 1);
            comment
        },
        _ => unreachable!("Encountered impossible doc comment during parsing: {:?}", current.tokens())
    }
}

fn doc_comments_to_string(comments: &[String]) -> Option<Comment> {
    if comments.is_empty() {
        None
    } else {
        Some(Comment {
            text: comments.join("\n"),
        })
    }
}

// Directive parsing

fn parse_directive_arg(token: &pest::iterators::Pair<'_, Rule>) -> Argument {
    let mut name: Option<Identifier> = None;
    let mut argument: Option<Expression> = None;

    match_children! { token, current,
        Rule::argument_name => name = Some(current.to_id()),
        Rule::argument_value => argument = Some(parse_arg_value(&current)),
        _ => unreachable!("Encountered impossible directive argument during parsing: {:?}", current.tokens())
    };

    match (name, argument) {
        (Some(name), Some(value)) => Argument {
            name,
            value,
            span: Span::from_pest(token.as_span()),
        },
        _ => panic!(
            "Encountered impossible directive arg during parsing: {:?}",
            token.as_str()
        ),
    }
}

fn parse_directive_args(token: &pest::iterators::Pair<'_, Rule>, arguments: &mut Vec<Argument>) {
    match_children! { token, current,
        // This is a named arg.
        Rule::argument => arguments.push(parse_directive_arg(&current)),
        // This is a an unnamed arg.
        Rule::argument_value => arguments.push(Argument {
            name: Identifier::new(""),
            value: parse_arg_value(&current),
            span: Span::from_pest(current.as_span())
        }),
        _ => unreachable!("Encountered impossible directive argument during parsing: {:?}", current.tokens())
    }
}

fn parse_directive(token: &pest::iterators::Pair<'_, Rule>) -> Directive {
    let mut name: Option<Identifier> = None;
    let mut arguments: Vec<Argument> = vec![];

    match_children! { token, current,
        Rule::directive_name => name = Some(current.to_id()),
        Rule::directive_arguments => parse_directive_args(&current, &mut arguments),
        _ => unreachable!("Encountered impossible directive during parsing: {:?}", current.tokens())
    };

    match name {
        Some(name) => Directive {
            name,
            arguments,
            span: Span::from_pest(token.as_span()),
        },
        _ => panic!("Encountered impossible type during parsing: {:?}", token.as_str()),
    }
}

// Base type parsing
fn parse_base_type(token: &pest::iterators::Pair<'_, Rule>) -> String {
    match_first! { token, current,
        Rule::identifier => current.as_str().to_string(),
        _ => unreachable!("Encountered impossible type during parsing: {:?}", current.tokens())
    }
}

fn parse_field_type(token: &pest::iterators::Pair<'_, Rule>) -> Result<(FieldArity, String), DatamodelError> {
    match_first! { token, current,
        Rule::optional_type => Ok((FieldArity::Optional, parse_base_type(&current))),
        Rule::base_type =>  Ok((FieldArity::Required, parse_base_type(&current))),
        Rule::list_type =>  Ok((FieldArity::List, parse_base_type(&current))),
        Rule::legacy_required_type => Err(DatamodelError::new_legacy_parser_error(
            "Fields are required by default, `!` is no longer required.",
            Span::from_pest(current.as_span())
        )),
        Rule::legacy_list_type => Err(DatamodelError::new_legacy_parser_error(
            "To specify a list, please use `Type[]` instead of `[Type]`.",
            Span::from_pest(current.as_span())
        )),
        Rule::unsupported_optional_list_type => Err(DatamodelError::new_legacy_parser_error(
            "Optional lists are not supported. Use either `Type[]` or `Type?`.",
            Span::from_pest(current.as_span())
        )),
        _ => unreachable!("Encountered impossible field during parsing: {:?}", current.tokens())
    }
}

fn parse_field(token: &pest::iterators::Pair<'_, Rule>) -> Result<Field, DatamodelError> {
    let mut name: Option<Identifier> = None;
    let mut directives: Vec<Directive> = Vec::new();
    let mut field_type: Option<((FieldArity, String), Span)> = None;
    let mut comments: Vec<String> = Vec::new();

    match_children! { token, current,
        Rule::identifier => name = Some(current.to_id()),
        Rule::field_type => field_type = Some(
            (
                parse_field_type(&current)?,
                Span::from_pest(current.as_span())
            )
        ),
        Rule::LEGACY_COLON => return Err(DatamodelError::new_legacy_parser_error(
            "Field declarations don't require a `:`.",
            Span::from_pest(current.as_span()))),
        Rule::directive => directives.push(parse_directive(&current)),
        Rule::doc_comment => comments.push(parse_doc_comment(&current)),
        _ => unreachable!("Encountered impossible field declaration during parsing: {:?}", current.tokens())
    }

    match (name, field_type) {
        (Some(name), Some(((arity, field_type), field_type_span))) => Ok(Field {
            field_type: Identifier {
                name: field_type,
                span: field_type_span,
            },
            name,
            arity,
            default_value: None,
            directives,
            documentation: doc_comments_to_string(&comments),
            span: Span::from_pest(token.as_span()),
            is_commented_out: false,
        }),
        _ => panic!(
            "Encountered impossible field declaration during parsing: {:?}",
            token.as_str()
        ),
    }
}
// Model parsing
fn parse_model(token: &pest::iterators::Pair<'_, Rule>) -> Result<Model, ErrorCollection> {
    let mut errors = ErrorCollection::new();
    let mut name: Option<Identifier> = None;
    let mut directives: Vec<Directive> = vec![];
    let mut fields: Vec<Field> = vec![];
    let mut comments: Vec<String> = Vec::new();

    match_children! { token, current,
        Rule::MODEL_KEYWORD => { },
        Rule::TYPE_KEYWORD => { errors.push(
            DatamodelError::new_legacy_parser_error(
                "Model declarations have to be indicated with the `model` keyword.",
                Span::from_pest(current.as_span()))
        ) },
        Rule::identifier => name = Some(current.to_id()),
        Rule::directive => directives.push(parse_directive(&current)),
        Rule::field_declaration => {
            match parse_field(&current) {
                Ok(field) => fields.push(field),
                Err(err) => errors.push(err)
            }
        },
        Rule::doc_comment => comments.push(parse_doc_comment(&current)),
        Rule::UNTIL_END_OF_LINE => {},
        _ => unreachable!("Encountered impossible model declaration during parsing: {:?}", current.tokens())
    }

    errors.ok()?;

    match name {
        Some(name) => Ok(Model {
            name,
            fields,
            directives,
            documentation: doc_comments_to_string(&comments),
            span: Span::from_pest(token.as_span()),
            commented_out: false,
        }),
        _ => panic!(
            "Encountered impossible model declaration during parsing: {:?}",
            token.as_str()
        ),
    }
}

// Enum parsing
fn parse_enum(token: &pest::iterators::Pair<'_, Rule>) -> Result<Enum, ErrorCollection> {
    let mut errors = ErrorCollection::new();
    let mut name: Option<Identifier> = None;
    let mut directives: Vec<Directive> = vec![];
    let mut values: Vec<EnumValue> = vec![];
    let mut comments: Vec<String> = Vec::new();

    match_children! { token, current,
        Rule::ENUM_KEYWORD => { },
        Rule::identifier => name = Some(current.to_id()),
        Rule::directive => directives.push(parse_directive(&current)),
        Rule::enum_field_declaration => {
<<<<<<< HEAD
            let name_token = current.into_inner().next().unwrap();
            let enum_value_name = name_token.as_str().to_string();
            values.push(EnumValue { name: enum_value_name.as_str().to_string(), span: Span::from_pest(name_token.as_span()) })
        },
=======
        match parse_enum_value(&current) {
            Ok(enum_value) => values.push(enum_value),
            Err(err) => errors.push(err)
        }
    },
>>>>>>> 0c9ebb11
        Rule::doc_comment => comments.push(parse_doc_comment(&current)),
        _ => unreachable!("Encountered impossible enum declaration during parsing: {:?}", current.tokens())
    }

    errors.ok()?;

    match name {
        Some(name) => Ok(Enum {
            name,
            values,
            directives,
            documentation: doc_comments_to_string(&comments),
            span: Span::from_pest(token.as_span()),
        }),
        _ => panic!(
            "Encountered impossible enum declaration during parsing, name is missing: {:?}",
            token.as_str()
        ),
    }
}

// Enum value parsing
fn parse_enum_value(token: &pest::iterators::Pair<'_, Rule>) -> Result<EnumValue, DatamodelError> {
    let mut name: Option<Identifier> = None;
    let mut directives: Vec<Directive> = vec![];

    //todo validate that the identifier is valid???
    match_children! { token, current,
        Rule::identifier => name = Some(current.to_id()),
        Rule::directive => directives.push(parse_directive(&current)),
        _ => unreachable!("Encountered impossible enum declaration during parsing: {:?}", current.tokens())
    }

    match name {
        Some(name) => Ok(EnumValue {
            name,
            directives,
            span: Span::from_pest(token.as_span()),
        }),
        _ => panic!(
            "Encountered impossible enum declaration during parsing, name is missing: {:?}",
            token.as_str()
        ),
    }
}

fn parse_key_value(token: &pest::iterators::Pair<'_, Rule>) -> Argument {
    let mut name: Option<Identifier> = None;
    let mut value: Option<Expression> = None;

    match_children! { token, current,
        Rule::identifier => name = Some(current.to_id()),
        Rule::expression => value = Some(parse_expression(&current)),
        _ => unreachable!("Encountered impossible source property declaration during parsing: {:?}", current.tokens())
    }

    match (name, value) {
        (Some(name), Some(value)) => Argument {
            name,
            value,
            span: Span::from_pest(token.as_span()),
        },
        _ => panic!(
            "Encountered impossible source property declaration during parsing: {:?}",
            token.as_str()
        ),
    }
}

// Source parsing
fn parse_source(token: &pest::iterators::Pair<'_, Rule>) -> SourceConfig {
    let mut name: Option<Identifier> = None;
    let mut properties: Vec<Argument> = vec![];
    let mut comments: Vec<String> = Vec::new();

    match_children! { token, current,
        Rule::DATASOURCE_KEYWORD => { },
        Rule::identifier => name = Some(current.to_id()),
        Rule::key_value => properties.push(parse_key_value(&current)),
        Rule::doc_comment => comments.push(parse_doc_comment(&current)),
        _ => unreachable!("Encountered impossible source declaration during parsing: {:?}", current.tokens())
    };

    match name {
        Some(name) => SourceConfig {
            name,
            properties,
            documentation: doc_comments_to_string(&comments),
            span: Span::from_pest(token.as_span()),
        },
        _ => panic!(
            "Encountered impossible source declaration during parsing, name is missing: {:?}",
            token.as_str()
        ),
    }
}

// Generator parsing
fn parse_generator(token: &pest::iterators::Pair<'_, Rule>) -> GeneratorConfig {
    let mut name: Option<Identifier> = None;
    let mut properties: Vec<Argument> = vec![];
    let mut comments: Vec<String> = Vec::new();

    match_children! { token, current,
        Rule::GENERATOR_KEYWORD => { },
        Rule::identifier => name = Some(current.to_id()),
        Rule::key_value => properties.push(parse_key_value(&current)),
        Rule::doc_comment => comments.push(parse_doc_comment(&current)),
        _ => unreachable!("Encountered impossible generator declaration during parsing: {:?}", current.tokens())
    };

    match name {
        Some(name) => GeneratorConfig {
            name,
            properties,
            documentation: doc_comments_to_string(&comments),
            span: Span::from_pest(token.as_span()),
        },
        _ => panic!(
            "Encountered impossible generator declaration during parsing, name is missing: {:?}",
            token.as_str()
        ),
    }
}

// Custom type parsing
fn parse_type(token: &pest::iterators::Pair<'_, Rule>) -> Field {
    let mut name: Option<Identifier> = None;
    let mut directives: Vec<Directive> = vec![];
    let mut base_type: Option<(String, Span)> = None;
    let mut comments: Vec<String> = Vec::new();

    match_children! { token, current,
        Rule::TYPE_KEYWORD => { },
        Rule::identifier => name = Some(current.to_id()),
        Rule::base_type => {
            base_type = Some((parse_base_type(&current), Span::from_pest(current.as_span())))
        },
        Rule::directive => directives.push(parse_directive(&current)),
        Rule::doc_comment => comments.push(parse_doc_comment(&current)),
        _ => unreachable!("Encountered impossible custom type during parsing: {:?}", current.tokens())
    }

    match (name, base_type) {
        (Some(name), Some((field_type, field_type_span))) => Field {
            field_type: Identifier {
                name: field_type,
                span: field_type_span,
            },
            name,
            arity: FieldArity::Required,
            default_value: None,
            directives,
            documentation: doc_comments_to_string(&comments),
            span: Span::from_pest(token.as_span()),
            is_commented_out: false,
        },
        _ => panic!(
            "Encountered impossible custom type declaration during parsing: {:?}",
            token.as_str()
        ),
    }
}

// Whole datamodel parsing

/// Parses a Prisma V2 datamodel document into an internal AST representation.
pub fn parse(datamodel_string: &str) -> Result<SchemaAst, ErrorCollection> {
    let mut errors = ErrorCollection::new();
    let datamodel_result = PrismaDatamodelParser::parse(Rule::datamodel, datamodel_string);

    match datamodel_result {
        Ok(mut datamodel_wrapped) => {
            let datamodel = datamodel_wrapped.next().unwrap();
            let mut top_level_definitions: Vec<Top> = vec![];

            match_children! { datamodel, current,
                Rule::model_declaration => match parse_model(&current) {
                    Ok(model) => top_level_definitions.push(Top::Model(model)),
                    Err(mut err) => errors.append(&mut err)
                },
                Rule::enum_declaration => match parse_enum(&current){
                    Ok(enm) => top_level_definitions.push(Top::Enum(enm)),
                    Err(mut err) => errors.append(&mut err)
                },
<<<<<<< HEAD
                Rule::enum_declaration => models.push(Top::Enum(parse_enum(&current))),
                Rule::source_block => models.push(Top::Source(parse_source(&current))),
                Rule::generator_block => models.push(Top::Generator(parse_generator(&current))),
                Rule::type_declaration => models.push(Top::Type(parse_type(&current))),
                Rule::doc_comment => {},
=======
                Rule::source_block => top_level_definitions.push(Top::Source(parse_source(&current))),
                Rule::generator_block => top_level_definitions.push(Top::Generator(parse_generator(&current))),
                Rule::type_declaration => top_level_definitions.push(Top::Type(parse_type(&current))),
                Rule::doc_comment => (),
>>>>>>> 0c9ebb11
                Rule::EOI => {},
                _ => panic!("Encountered impossible datamodel declaration during parsing: {:?}", current.tokens())
            }

            errors.ok()?;

            Ok(SchemaAst {
                tops: top_level_definitions,
            })
        }
        Err(err) => {
            let location = match err.location {
                pest::error::InputLocation::Pos(pos) => Span::new(pos, pos),
                pest::error::InputLocation::Span((from, to)) => Span::new(from, to),
            };

            let expected = match err.variant {
                pest::error::ErrorVariant::ParsingError { positives, .. } => get_expected_from_error(&positives),
                _ => panic!("Could not construct parsing error. This should never happend."),
            };

            errors.push(DatamodelError::new_parser_error(&expected, location));
            Err(errors)
        }
    }
}

pub fn get_expected_from_error(positives: &[Rule]) -> Vec<&'static str> {
    positives
        .iter()
        .map(|r| rule_to_string(*r))
        .filter(|s| s != &"")
        .collect()
}

fn rule_to_string(rule: Rule) -> &'static str {
    match rule {
        Rule::model_declaration => "model declaration",
        Rule::enum_declaration => "enum declaration",
        Rule::source_block => "source definition",
        Rule::generator_block => "generator definition",
        Rule::enum_field_declaration => "enum field declaration",
        Rule::block_level_directive => "block level directive",
        Rule::EOI => "end of input",
        Rule::identifier => "alphanumeric identifier",
        Rule::numeric_literal => "numeric literal",
        Rule::string_literal => "string literal",
        Rule::boolean_literal => "boolean literal",
        Rule::constant_literal => "literal",
        Rule::array_expression => "array",
        Rule::expression => "expression",
        Rule::argument_name => "argument name",
        Rule::function => "function expression",
        Rule::argument_value => "argument value",
        Rule::argument => "argument",
        Rule::directive_arguments => "attribute arguments",
        Rule::directive_name => "directive name",
        Rule::directive => "directive",
        Rule::optional_type => "optional type",
        Rule::base_type => "type",
        Rule::list_type => "list type",
        Rule::field_type => "field type",
        Rule::field_declaration => "field declaration",
        Rule::type_declaration => "type declaration",
        Rule::key_value => "configuration property",
        Rule::string_any => "any character",
        Rule::string_escaped_interpolation => "string interpolation",
        Rule::doc_comment => "documentation comment",

        // Those are helpers, so we get better error messages:
        Rule::BLOCK_OPEN => "Start of block (\"{\")",
        Rule::BLOCK_CLOSE => "End of block (\"}\")",
        Rule::MODEL_KEYWORD => "\"model\" keyword",
        Rule::TYPE_KEYWORD => "\"type\" keyword",
        Rule::ENUM_KEYWORD => "\"enum\" keyword",
        Rule::GENERATOR_KEYWORD => "\"generator\" keyword",
        Rule::DATASOURCE_KEYWORD => "\"datasource\" keyword",
        Rule::INTERPOLATION_START => "string interpolation start",
        Rule::INTERPOLATION_END => "string interpolation end",
        Rule::UNTIL_END_OF_LINE => "until end of line",

        // Those are top level things and will never surface.
        Rule::datamodel => "datamodel declaration",
        Rule::string_interpolated => "string interpolated",

        // Legacy stuff should never be suggested
        Rule::LEGACY_COLON => "",
        Rule::legacy_list_type => "",
        Rule::legacy_required_type => "",
        Rule::unsupported_optional_list_type => "",

        // Atomic and helper rules should not surface, we still add them for debugging.
        Rule::WHITESPACE => "",
        Rule::string_escaped_predefined => "escaped unicode char",
        Rule::string_escape => "escaped unicode char",
        Rule::string_interpolate_escape => "string interpolation",
        Rule::string_raw => "unescaped string",
        Rule::string_content => "string contents",
        Rule::boolean_true => "boolean true",
        Rule::boolean_false => "boolean false",
        Rule::doc_content => "documentation comment content",
    }
}<|MERGE_RESOLUTION|>--- conflicted
+++ resolved
@@ -60,7 +60,10 @@
 
     match name {
         Some(name) => Expression::Function(name, arguments, Span::from_pest(token.as_span())),
-        _ => unreachable!("Encountered impossible function during parsing: {:?}", token.as_str()),
+        _ => unreachable!(
+            "Encountered impossible function during parsing: {:?}",
+            token.as_str()
+        ),
     }
 }
 
@@ -161,7 +164,10 @@
             arguments,
             span: Span::from_pest(token.as_span()),
         },
-        _ => panic!("Encountered impossible type during parsing: {:?}", token.as_str()),
+        _ => panic!(
+            "Encountered impossible type during parsing: {:?}",
+            token.as_str()
+        ),
     }
 }
 
@@ -173,7 +179,9 @@
     }
 }
 
-fn parse_field_type(token: &pest::iterators::Pair<'_, Rule>) -> Result<(FieldArity, String), DatamodelError> {
+fn parse_field_type(
+    token: &pest::iterators::Pair<'_, Rule>,
+) -> Result<(FieldArity, String), DatamodelError> {
     match_first! { token, current,
         Rule::optional_type => Ok((FieldArity::Optional, parse_base_type(&current))),
         Rule::base_type =>  Ok((FieldArity::Required, parse_base_type(&current))),
@@ -295,18 +303,11 @@
         Rule::identifier => name = Some(current.to_id()),
         Rule::directive => directives.push(parse_directive(&current)),
         Rule::enum_field_declaration => {
-<<<<<<< HEAD
-            let name_token = current.into_inner().next().unwrap();
-            let enum_value_name = name_token.as_str().to_string();
-            values.push(EnumValue { name: enum_value_name.as_str().to_string(), span: Span::from_pest(name_token.as_span()) })
-        },
-=======
         match parse_enum_value(&current) {
             Ok(enum_value) => values.push(enum_value),
             Err(err) => errors.push(err)
         }
     },
->>>>>>> 0c9ebb11
         Rule::doc_comment => comments.push(parse_doc_comment(&current)),
         _ => unreachable!("Encountered impossible enum declaration during parsing: {:?}", current.tokens())
     }
@@ -492,18 +493,10 @@
                     Ok(enm) => top_level_definitions.push(Top::Enum(enm)),
                     Err(mut err) => errors.append(&mut err)
                 },
-<<<<<<< HEAD
-                Rule::enum_declaration => models.push(Top::Enum(parse_enum(&current))),
-                Rule::source_block => models.push(Top::Source(parse_source(&current))),
-                Rule::generator_block => models.push(Top::Generator(parse_generator(&current))),
-                Rule::type_declaration => models.push(Top::Type(parse_type(&current))),
-                Rule::doc_comment => {},
-=======
                 Rule::source_block => top_level_definitions.push(Top::Source(parse_source(&current))),
                 Rule::generator_block => top_level_definitions.push(Top::Generator(parse_generator(&current))),
                 Rule::type_declaration => top_level_definitions.push(Top::Type(parse_type(&current))),
                 Rule::doc_comment => (),
->>>>>>> 0c9ebb11
                 Rule::EOI => {},
                 _ => panic!("Encountered impossible datamodel declaration during parsing: {:?}", current.tokens())
             }
@@ -521,7 +514,9 @@
             };
 
             let expected = match err.variant {
-                pest::error::ErrorVariant::ParsingError { positives, .. } => get_expected_from_error(&positives),
+                pest::error::ErrorVariant::ParsingError { positives, .. } => {
+                    get_expected_from_error(&positives)
+                }
                 _ => panic!("Could not construct parsing error. This should never happend."),
             };
 
