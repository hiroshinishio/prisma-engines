use crate::ast;
use crate::dml;

use crate::common::interpolation::StringInterpolator;
use crate::common::FromStrAndSpan;
use crate::common::{PrismaType, PrismaValue};
use crate::errors::ValidationError;
use crate::FunctionalEvaluator;
use chrono::{DateTime, Utc};
use std::error;

macro_rules! wrap_value (
    ($value:expr, $wrapper:expr, $validator:expr) => ({
        match $value {
            Ok(val) => Ok($wrapper(val)),
            Err(err) => Err(err)
        }
    })
);

#[derive(Debug, Clone)]
pub enum MaybeExpression {
    // The Option is Some if the value came from an env var. The String is then the name of the env var.
    Value(Option<String>, ast::Value),
    Expression(PrismaValue, ast::Span),
}

/// Wraps a value and provides convenience methods for
/// parsing it.
#[derive(Debug)]
pub struct ValueValidator {
    value: MaybeExpression,
}

impl ValueValidator {
    /// Creates a new instance by wrapping a value.
    ///
    /// If the value is a function expression, it is evaluated
    /// recursively.
    pub fn new(value: &ast::Value) -> Result<ValueValidator, ValidationError> {
        match value {
            ast::Value::StringValue(string, span) => Ok(ValueValidator {
<<<<<<< HEAD
                value: MaybeExpression::Value(None, StringInterpolator::interpolate(string, span)?),
=======
                value: MaybeExpression::Value(StringInterpolator::interpolate(string, *span)?),
>>>>>>> f6fad69c
            }),
            _ => Ok(ValueValidator {
                value: FunctionalEvaluator::new(value).evaluate()?,
            }),
        }
    }

    /// Creates a new type mismatch error for the
    /// value wrapped by this instance.
    fn construct_error(&self, expected_type: &str) -> ValidationError {
        let description = match &self.value {
            MaybeExpression::Value(_, val) => String::from(ast::describe_value_type(&val)),
            MaybeExpression::Expression(val, _) => val.get_type().to_string(),
        };

        ValidationError::new_type_mismatch_error(expected_type, &description, &self.raw(), self.span())
    }

    /// Creates a value parser error
    /// from some other parser error.
    fn wrap_error_from_result<T, E: error::Error>(
        &self,
        result: Result<T, E>,
        expected_type: &str,
    ) -> Result<T, ValidationError> {
        match result {
            Ok(val) => Ok(val),
            Err(err) => Err(ValidationError::new_value_parser_error(
                expected_type,
                err.description(),
                &self.raw(),
                self.span(),
            )),
        }
    }

    /// The wrapped value.
    pub fn value(&self) -> &MaybeExpression {
        &self.value
    }

    /// Attempts to parse the wrapped value
    /// to a given prisma type.
    pub fn as_type(&self, scalar_type: PrismaType) -> Result<dml::Value, ValidationError> {
        match &self.value {
            MaybeExpression::Value(_, _) => match scalar_type {
                PrismaType::Int => wrap_value!(self.as_int(), dml::Value::Int, self),
                PrismaType::Float => wrap_value!(self.as_float(), dml::Value::Float, self),
                PrismaType::Decimal => wrap_value!(self.as_decimal(), dml::Value::Decimal, self),
                PrismaType::Boolean => wrap_value!(self.as_bool(), dml::Value::Boolean, self),
                PrismaType::DateTime => wrap_value!(self.as_date_time(), dml::Value::DateTime, self),
                PrismaType::String => wrap_value!(self.as_str(), dml::Value::String, self),
            },
            MaybeExpression::Expression(expr, _) => {
                if expr.get_type() == scalar_type {
                    Ok(expr.clone())
                } else {
                    Err(self.construct_error(&scalar_type.to_string()))
                }
            }
        }
    }

    /// Parses the wrapped value as a given literal type.
    pub fn parse_literal<T: FromStrAndSpan>(&self) -> Result<T, ValidationError> {
        T::from_str_and_span(&self.as_constant_literal()?, self.span())
    }

    /// Accesses the raw string representation
    /// of the wrapped value.
    pub fn raw(&self) -> String {
        match &self.value {
            MaybeExpression::Value(_, val) => val.to_string(),
            MaybeExpression::Expression(val, _) => val.to_string(),
        }
    }

    /// Accesses the span of the wrapped value.
    pub fn span(&self) -> ast::Span {
        match &self.value {
<<<<<<< HEAD
            MaybeExpression::Value(_, val) => match val {
                ast::Value::StringValue(_, s) => s,
                ast::Value::NumericValue(_, s) => s,
                ast::Value::BooleanValue(_, s) => s,
                ast::Value::ConstantValue(_, s) => s,
                ast::Value::Function(_, _, s) => s,
                ast::Value::Array(_, s) => s,
                ast::Value::Any(_, s) => s,
=======
            MaybeExpression::Value(val) => match val {
                ast::Value::StringValue(_, s) => *s,
                ast::Value::NumericValue(_, s) => *s,
                ast::Value::BooleanValue(_, s) => *s,
                ast::Value::ConstantValue(_, s) => *s,
                ast::Value::Function(_, _, s) => *s,
                ast::Value::Array(_, s) => *s,
                ast::Value::Any(_, s) => *s,
>>>>>>> f6fad69c
            },
            MaybeExpression::Expression(_, s) => *s,
        }
    }

    /// Tries to convert the wrapped value to a Prisma String.
    pub fn as_str(&self) -> Result<String, ValidationError> {
        self.as_str_from_env().map(|tuple| tuple.1)
    }

    pub fn as_str_from_env(&self) -> Result<(Option<String>, String), ValidationError> {
        match &self.value {
            MaybeExpression::Value(env_var, ast::Value::StringValue(value, _)) => {
                Ok((env_var.clone(), value.to_string()))
            }
            MaybeExpression::Value(env_var, ast::Value::Any(value, _)) => Ok((env_var.clone(), value.to_string())),
            _ => Err(self.construct_error("String")),
        }
    }

    /// Tries to convert the wrapped value to a Prisma Integer.
    pub fn as_int(&self) -> Result<i32, ValidationError> {
        match &self.value {
            MaybeExpression::Value(_, ast::Value::NumericValue(value, _)) => {
                self.wrap_error_from_result(value.parse::<i32>(), "numeric")
            }
            MaybeExpression::Value(_, ast::Value::Any(value, _)) => {
                self.wrap_error_from_result(value.parse::<i32>(), "numeric")
            }
            _ => Err(self.construct_error("numeric")),
        }
    }

    /// Tries to convert the wrapped value to a Prisma Float.
    pub fn as_float(&self) -> Result<f32, ValidationError> {
        match &self.value {
            MaybeExpression::Value(_, ast::Value::NumericValue(value, _)) => {
                self.wrap_error_from_result(value.parse::<f32>(), "numeric")
            }
            MaybeExpression::Value(_, ast::Value::Any(value, _)) => {
                self.wrap_error_from_result(value.parse::<f32>(), "numeric")
            }
            _ => Err(self.construct_error("numeric")),
        }
    }

    // TODO: Ask which decimal type to take.
    /// Tries to convert the wrapped value to a Prisma Decimal.
    pub fn as_decimal(&self) -> Result<f32, ValidationError> {
        match &self.value {
            MaybeExpression::Value(_, ast::Value::NumericValue(value, _)) => {
                self.wrap_error_from_result(value.parse::<f32>(), "numeric")
            }
            MaybeExpression::Value(_, ast::Value::Any(value, _)) => {
                self.wrap_error_from_result(value.parse::<f32>(), "numeric")
            }
            _ => Err(self.construct_error("numeric")),
        }
    }

    /// Tries to convert the wrapped value to a Prisma Boolean.
    pub fn as_bool(&self) -> Result<bool, ValidationError> {
        match &self.value {
            MaybeExpression::Value(_, ast::Value::BooleanValue(value, _)) => {
                self.wrap_error_from_result(value.parse::<bool>(), "boolean")
            }
            MaybeExpression::Value(_, ast::Value::Any(value, _)) => {
                self.wrap_error_from_result(value.parse::<bool>(), "boolean")
            }
            _ => Err(self.construct_error("boolean")),
        }
    }

    // TODO: Ask which datetime type to use.
    /// Tries to convert the wrapped value to a Prisma DateTime.
    pub fn as_date_time(&self) -> Result<DateTime<Utc>, ValidationError> {
        match &self.value {
            MaybeExpression::Value(_, ast::Value::StringValue(value, _)) => {
                self.wrap_error_from_result(value.parse::<DateTime<Utc>>(), "datetime")
            }
            MaybeExpression::Value(_, ast::Value::Any(value, _)) => {
                self.wrap_error_from_result(value.parse::<DateTime<Utc>>(), "datetime")
            }
            _ => Err(self.construct_error("dateTime")),
        }
    }

    /// Unwraps the wrapped value as a constant literal..
    pub fn as_constant_literal(&self) -> Result<String, ValidationError> {
        match &self.value {
            MaybeExpression::Value(_, ast::Value::ConstantValue(value, _)) => Ok(value.to_string()),
            MaybeExpression::Value(_, ast::Value::Any(value, _)) => Ok(value.to_string()),
            _ => Err(self.construct_error("constant literal")),
        }
    }

    /// Unwraps the wrapped value as a constant literal..
    pub fn as_array(&self) -> Result<Vec<ValueValidator>, ValidationError> {
        match &self.value {
            MaybeExpression::Value(_, ast::Value::Array(values, _)) => {
                let mut validators: Vec<ValueValidator> = Vec::new();

                for value in values {
                    validators.push(ValueValidator::new(value)?);
                }

                Ok(validators)
            }
            _ => Ok(vec![ValueValidator {
                value: self.value.clone(),
            }]),
        }
    }
}

pub trait ValueListValidator {
    fn to_str_vec(&self) -> Result<Vec<String>, ValidationError>;
    fn to_literal_vec(&self) -> Result<Vec<String>, ValidationError>;
}

impl ValueListValidator for Vec<ValueValidator> {
    fn to_str_vec(&self) -> Result<Vec<String>, ValidationError> {
        let mut res: Vec<String> = Vec::new();

        for val in self {
            res.push(val.as_str()?);
        }

        Ok(res)
    }

    fn to_literal_vec(&self) -> Result<Vec<String>, ValidationError> {
        let mut res: Vec<String> = Vec::new();

        for val in self {
            res.push(val.as_constant_literal()?);
        }

        Ok(res)
    }
}

impl Into<ast::Value> for dml::Value {
    fn into(self) -> ast::Value {
        (&self).into()
    }
}

impl Into<ast::Value> for &dml::Value {
    fn into(self) -> ast::Value {
        match self {
            dml::Value::Boolean(true) => ast::Value::BooleanValue(String::from("true"), ast::Span::empty()),
            dml::Value::Boolean(false) => ast::Value::BooleanValue(String::from("false"), ast::Span::empty()),
            dml::Value::String(value) => ast::Value::StringValue(value.clone(), ast::Span::empty()),
            dml::Value::ConstantLiteral(value) => ast::Value::ConstantValue(value.clone(), ast::Span::empty()),
            dml::Value::DateTime(value) => ast::Value::ConstantValue(value.to_rfc3339(), ast::Span::empty()),
            dml::Value::Decimal(value) => ast::Value::NumericValue(value.to_string(), ast::Span::empty()),
            dml::Value::Float(value) => ast::Value::NumericValue(value.to_string(), ast::Span::empty()),
            dml::Value::Int(value) => ast::Value::NumericValue(value.to_string(), ast::Span::empty()),
            dml::Value::Expression(name, _, args) => ast::Value::Function(
                name.clone(),
                args.iter().map(|a| a.into()).collect(),
                ast::Span::empty(),
            ),
        }
    }
}<|MERGE_RESOLUTION|>--- conflicted
+++ resolved
@@ -40,11 +40,7 @@
     pub fn new(value: &ast::Value) -> Result<ValueValidator, ValidationError> {
         match value {
             ast::Value::StringValue(string, span) => Ok(ValueValidator {
-<<<<<<< HEAD
-                value: MaybeExpression::Value(None, StringInterpolator::interpolate(string, span)?),
-=======
-                value: MaybeExpression::Value(StringInterpolator::interpolate(string, *span)?),
->>>>>>> f6fad69c
+                value: MaybeExpression::Value(None, StringInterpolator::interpolate(string, *span)?),
             }),
             _ => Ok(ValueValidator {
                 value: FunctionalEvaluator::new(value).evaluate()?,
@@ -125,17 +121,7 @@
     /// Accesses the span of the wrapped value.
     pub fn span(&self) -> ast::Span {
         match &self.value {
-<<<<<<< HEAD
             MaybeExpression::Value(_, val) => match val {
-                ast::Value::StringValue(_, s) => s,
-                ast::Value::NumericValue(_, s) => s,
-                ast::Value::BooleanValue(_, s) => s,
-                ast::Value::ConstantValue(_, s) => s,
-                ast::Value::Function(_, _, s) => s,
-                ast::Value::Array(_, s) => s,
-                ast::Value::Any(_, s) => s,
-=======
-            MaybeExpression::Value(val) => match val {
                 ast::Value::StringValue(_, s) => *s,
                 ast::Value::NumericValue(_, s) => *s,
                 ast::Value::BooleanValue(_, s) => *s,
@@ -143,7 +129,6 @@
                 ast::Value::Function(_, _, s) => *s,
                 ast::Value::Array(_, s) => *s,
                 ast::Value::Any(_, s) => *s,
->>>>>>> f6fad69c
             },
             MaybeExpression::Expression(_, s) => *s,
         }
