use crate::*;
use barrel::types;
use test_harness::*;

#[test_each_connector(tags("sqlite"))]
async fn introspecting_a_one_to_one_req_relation_should_work(api: &TestApi) {
    let barrel = api.barrel();
    let _setup_schema = barrel
        .execute(|migration| {
            migration.create_table("User", |t| {
                t.add_column("id", types::primary());
            });
            migration.create_table("Post", |t| {
                t.add_column("id", types::primary());
                t.inject_custom(
                    "user_id INTEGER NOT NULL UNIQUE,
                        FOREIGN KEY(user_id) REFERENCES User(id)",
                )
            });
        })
        .await;

    let dm = r#"
            model User {
               id Int @id @default(autoincrement())
               post Post?
            }

            model Post {
               id Int @id @default(autoincrement())
               user_id User
            }
        "#;
    let result = dbg!(api.introspect().await);
    custom_assert(&result, dm);
}

#[test_each_connector(tags("sqlite"))]
async fn introspecting_two_one_to_one_relations_between_the_same_models_should_work(api: &TestApi) {
    let barrel = api.barrel();
    let _setup_schema = barrel
        .execute(|migration| {
            migration.create_table("User", |t| {
                t.add_column("id", types::primary());
                t.inject_custom(
                    "post_id INTEGER NOT NULL UNIQUE,
                        FOREIGN KEY(post_id) REFERENCES Post(id)",
                )
            });
            migration.create_table("Post", |t| {
                t.add_column("id", types::primary());
                t.inject_custom(
                    "user_id INTEGER NOT NULL UNIQUE,
                        FOREIGN KEY(user_id) REFERENCES User(id)",
                )
            });
        })
        .await;

    let dm = r#"
            model User {
               id Int @id @default(autoincrement())
               post_id Post  @relation("PostToUser_post_id", references: [id])
               post Post?    @relation("Post_user_idToUser")
            }

            model Post {
               id Int @id @default(autoincrement())
               user_id User  @relation("Post_user_idToUser", references: [id])
               user    User? @relation("PostToUser_post_id")
            }
        "#;
    let result = dbg!(api.introspect().await);
    custom_assert(&result, dm);
}

#[test_each_connector(tags("sqlite"))]
async fn introspecting_a_one_to_one_relation_should_work(api: &TestApi) {
    let barrel = api.barrel();
    let _setup_schema = barrel
        .execute(|migration| {
            migration.create_table("User", |t| {
                t.add_column("id", types::primary());
            });
            migration.create_table("Post", |t| {
                t.add_column("id", types::primary());
                t.inject_custom(
                    "user_id INTEGER UNIQUE,
                        FOREIGN KEY(user_id) REFERENCES User(id)",
                )
            });
        })
        .await;

    let dm = r#"
            model User {
               id Int @id @default(autoincrement())
               post Post?
            }

            model Post {
               id Int @id @default(autoincrement())
               user_id User?
            }
        "#;
    let result = dbg!(api.introspect().await);
    custom_assert(&result, dm);
}

#[test_each_connector(tags("sqlite"))]
async fn introspecting_a_one_to_one_relation_referencing_non_id_should_work(api: &TestApi) {
    let barrel = api.barrel();
    let _setup_schema = barrel
        .execute(|migration| {
            migration.create_table("User", |t| {
                t.add_column("id", types::primary());
                t.inject_custom("email varchar(10) UNIQUE");
            });
            migration.create_table("Post", |t| {
                t.add_column("id", types::primary());
                t.inject_custom(
                    "user_email varchar(10) UNIQUE,
                FOREIGN KEY (user_email) REFERENCES User(email)",
                );
            });
        })
        .await;
    let dm = r#"
            model User {
               email        String? @unique
               id           Int     @id  @default(autoincrement())
               post         Post?
            }

            model Post {
               id           Int     @id   @default(autoincrement())
               user_email   User?   @relation(references: [email])
            }
        "#;
    let result = dbg!(api.introspect().await);
    custom_assert(&result, dm);
}

#[test_each_connector(tags("sqlite"))]
async fn introspecting_a_one_to_many_relation_should_work(api: &TestApi) {
    let barrel = api.barrel();
    let _setup_schema = barrel
        .execute(|migration| {
            migration.create_table("User", |t| {
                t.add_column("id", types::primary());
            });
            migration.create_table("Post", |t| {
                t.add_column("id", types::primary());
                t.inject_custom(
                    "user_id INTEGER,
                        FOREIGN KEY(user_id) REFERENCES User(id)",
                )
            });
        })
        .await;

    let dm = r#"
            model User {
               id Int @id @default(autoincrement())
               post Post[]
            }

            model Post {
               id Int @id @default(autoincrement())
               user_id User?
            }
        "#;
    let result = dbg!(api.introspect().await);
    custom_assert(&result, dm);
}

#[test_each_connector(tags("sqlite"))]
async fn introspecting_a_one_req_to_many_relation_should_work(api: &TestApi) {
    let barrel = api.barrel();
    let _setup_schema = barrel
        .execute(|migration| {
            migration.create_table("User", |t| {
                t.add_column("id", types::primary());
            });
            migration.create_table("Post", |t| {
                t.add_column("id", types::primary());
                t.inject_custom(
                    "user_id INTEGER NOT NULL,
                        FOREIGN KEY(user_id) REFERENCES User(id)",
                )
            });
        })
        .await;

    let dm = r#"
            model User {
               id Int @id @default(autoincrement())
               post Post[]
            }

            model Post {
               id Int @id @default(autoincrement())
               user_id User
            }
        "#;
    let result = dbg!(api.introspect().await);
    custom_assert(&result, dm);
}

#[test_each_connector(tags("sqlite"))]
async fn introspecting_a_prisma_many_to_many_relation_should_work(api: &TestApi) {
    let barrel = api.barrel();
    let _setup_schema = barrel
        .execute(|migration| {
            migration.create_table("User", |t| {
                t.add_column("id", types::primary());
            });
            migration.create_table("Post", |t| {
                t.add_column("id", types::primary());
            });
            migration.create_table("_PostToUser", |t| {
                t.inject_custom(
                    "
                        A TEXT NOT NULL,
                        B TEXT NOT NULL,
                        FOREIGN KEY (A) REFERENCES  Post(id) ON DELETE CASCADE,
                        FOREIGN KEY (B) REFERENCES  User(id) ON DELETE CASCADE
                    ",
                )
            });
        })
        .await;

    api.database()
        .execute_raw(
            &format!(
                "CREATE UNIQUE INDEX \"{}\".test ON \"_PostToUser\" (\"A\", \"B\");",
                api.schema_name(),
            ),
            &[],
        )
        .await
        .unwrap();

    let dm = r#"
            model User {
               id Int @id @default(autoincrement())
               post Post[]
            }

            model Post {
               id Int @id @default(autoincrement())
               user User[]
            }
        "#;
    let result = dbg!(api.introspect().await);
    custom_assert(&result, dm);
}

// currently disallowed by the validator since the relation tables do not have ids
//#[test_each_connector(tags("sqlite"))]
//async fn introspecting_a_many_to_many_relation_should_work(api: &TestApi) {
//    let barrel = api.barrel();
//    let _setup_schema = barrel
//        .execute(|migration| {
//            migration.create_table("User", |t| {
//                t.add_column("id", types::primary());
//            });
//            migration.create_table("Post", |t| {
//                t.add_column("id", types::primary());
//            });
//            migration.create_table("PostsToUsers", |t| {
//                t.inject_custom(
//                    "user_id TEXT NOT NULL,
//                          post_id TEXT NOT NULL,
//                          FOREIGN KEY (user_id) REFERENCES  User(id) ON DELETE CASCADE,
//                          FOREIGN KEY (post_id) REFERENCES  Post(id) ON DELETE CASCADE",
//                )
//            });
//        })
//        .await;
//
//    let dm = r#"
//            model User {
//               id Int @id @default(autoincrement())
//               postsToUserses PostsToUsers[]
//            }
//
//            model Post {
//               id Int @id @default(autoincrement())
//               postsToUserses PostsToUsers[] @relation(references: [post_id])
//            }
//
//            model PostsToUsers {
//              post_id Post
//              user_id User
//            }
//        "#;
//    let result = dbg!(api.introspect().await);
//    custom_assert(&result, dm);
//}
//
//#[test_each_connector(tags("sqlite"))]
//async fn introspecting_a_many_to_many_relation_with_extra_fields_should_work(api: &TestApi) {
//    let barrel = api.barrel();
//    let _setup_schema = barrel
//        .execute(|migration| {
//            migration.create_table("User", |t| {
//                t.add_column("id", types::primary());
//            });
//            migration.create_table("Post", |t| {
//                t.add_column("id", types::primary());
//            });
//            migration.create_table("PostsToUsers", |t| {
//                t.inject_custom(
//                    "date    date,
//                          user_id TEXT NOT NULL,
//                          post_id TEXT NOT NULL,
//                          FOREIGN KEY (user_id) REFERENCES  User(id),
//                          FOREIGN KEY (post_id) REFERENCES  Post(id)",
//                )
//            });
//        })
//        .await;
//
//    let dm = r#"
//            model User {
//               id Int @id @default(autoincrement())
//               postsToUserses PostsToUsers[]
//            }
//
//            model Post {
//               id Int @id @default(autoincrement())
//               postsToUserses PostsToUsers[] @relation(references: [post_id])
//            }
//
//            model PostsToUsers {
//              date    DateTime?
//              post_id Post
//              user_id User
//            }
//        "#;
//    let result = dbg!(api.introspect().await);
//    custom_assert(&result, dm);
//}

#[test_each_connector(tags("sqlite"))]
async fn introspecting_a_many_to_many_relation_with_an_id_should_work(api: &TestApi) {
    let barrel = api.barrel();
    let _setup_schema = barrel
        .execute(|migration| {
            migration.create_table("User", |t| {
                t.add_column("id", types::primary());
            });
            migration.create_table("Post", |t| {
                t.add_column("id", types::primary());
            });
            migration.create_table("PostsToUsers", |t| {
                t.inject_custom(
                    "id Integer Primary Key Not Null,
                          user_id TEXT NOT NULL,
                          post_id TEXT NOT NULL,
                          FOREIGN KEY (user_id) REFERENCES  User(id),
                          FOREIGN KEY (post_id) REFERENCES  Post(id)",
                )
            });
        })
        .await;

    let dm = r#"
            model User {
               id Int @id @default(autoincrement())
               postsToUsers PostsToUsers[]
            }

            model Post {
               id Int @id @default(autoincrement())
               postsToUsers PostsToUsers[] 
            }

            model PostsToUsers {
              id      Int @id @default(autoincrement())
              post_id Post
              user_id User
            }
        "#;
    let result = dbg!(api.introspect().await);
    custom_assert(&result, dm);
}

#[test_each_connector(tags("sqlite"))]
async fn introspecting_a_self_relation_should_work(api: &TestApi) {
    let barrel = api.barrel();
    let _setup_schema = barrel
        .execute(|migration| {
            migration.create_table("User", |t| {
                t.add_column("id", types::primary());
                t.inject_custom(
                    "recruited_by INTEGER,
                          direct_report INTEGER,
                          FOREIGN KEY (recruited_by) REFERENCES User (id),
                          FOREIGN KEY (direct_report) REFERENCES User (id)",
                )
            });
        })
        .await;

    let dm = r#"
            model User {
                id                             Int    @id  @default(autoincrement())
                direct_report                  User?  @relation("UserToUser_direct_report")
                recruited_by                   User?  @relation("UserToUser_recruited_by")
                user_UserToUser_direct_report User[] @relation("UserToUser_direct_report")
                user_UserToUser_recruited_by  User[] @relation("UserToUser_recruited_by")
            }
        "#;
    let result = dbg!(api.introspect().await);
    custom_assert(&result, dm);
}

// on delete cascade

// TODO: bring `onDelete` back once `prisma migrate` is a thing
//#[test_each_connector(tags("sqlite"))]
async fn introspecting_cascading_delete_behaviour_should_work(api: &TestApi) {
    let barrel = api.barrel();
    let _setup_schema = barrel
        .execute(|migration| {
            migration.create_table("User", |t| {
                t.add_column("id", types::primary());
            });
            migration.create_table("Post", |t| {
                t.add_column("id", types::primary());
                t.inject_custom(
                    "user_id INTEGER,\
                     FOREIGN KEY (user_id) REFERENCES User(id) ON DELETE CASCADE",
                );
            });
        })
        .await;

    let dm = r#"
            model User {
               id      Int @id @default(autoincrement())
               post Post[] @relation(onDelete: CASCADE)
            }

            model Post {
               id      Int @id @default(autoincrement())
               user_id User?
            }
        "#;
    let result = dbg!(api.introspect().await);
    custom_assert(&result, dm);
}

#[test_each_connector(tags("sqlite"))]
async fn introspecting_id_fields_with_foreign_key_should_work(api: &TestApi) {
    let barrel = api.barrel();
    let _setup_schema = barrel
        .execute(|migration| {
            migration.create_table("User", |t| {
                t.add_column("id", types::primary());
            });
            migration.create_table("Post", |t| {
                t.add_column("test", types::text());
                t.inject_custom("user_id INTEGER Not Null Primary Key");
                t.inject_custom("FOREIGN KEY (`user_id`) REFERENCES `User`(`id`)");
            });
        })
        .await;

    let dm = r#"
            model User {
               id      Int       @id @default(autoincrement())
               post    Post[]
            }

            model Post {
               test    String
<<<<<<< HEAD
               // This used to be part of a relation to User
               user_id Int @id @default(autoincrement())
=======
               user_id User      @id
>>>>>>> 92d6f6f9
            }
        "#;
    let result = dbg!(api.introspect().await);
    custom_assert(&result, dm);
}<|MERGE_RESOLUTION|>--- conflicted
+++ resolved
@@ -478,12 +478,7 @@
 
             model Post {
                test    String
-<<<<<<< HEAD
-               // This used to be part of a relation to User
-               user_id Int @id @default(autoincrement())
-=======
-               user_id User      @id
->>>>>>> 92d6f6f9
+               user_id User      @id @relation(references: [id])
             }
         "#;
     let result = dbg!(api.introspect().await);
